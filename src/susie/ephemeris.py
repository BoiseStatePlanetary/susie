from abc import ABC, abstractmethod
from scipy.optimize import curve_fit
import numpy as np
import matplotlib.pyplot as plt
# from transit_times import TransitTimes
from susie.transit_times import TransitTimes

class BaseModelEphemeris(ABC):
    """Abstract class that defines the structure of different model ephemeris classes."""
    @abstractmethod
    def fit_model(self, x, y, yerr, **kwargs):
        """Fits a model ephemeris to transit data.

            Defines the structure for fitting a model (linear or quadratic) to transit data. 
            All subclasses must implement this method.

        Parameters
        ----------
            x: numpy.ndarray[int]
                The epoch data as recieved from the TransitTimes object.
            y: numpy.ndarray[float]
                The mid transit time data as recieved from the TransitTimes object.
            yerr: numpy.ndarray[float]
                The mid transit time error data as recieved from the TransitTimes object.

        Returns
        ------- 
            A dictionary containing fitted model parameters.
        """
        pass


class LinearModelEphemeris(BaseModelEphemeris):
    """Subclass of BaseModelEphemeris that implements a linear fit."""
    def lin_fit(self, x, P, T0):
<<<<<<< HEAD
        '''
        Creates an initial linear fit model based off of the first data point in (FILE RETURNED BY TRANSIT_TIMES.PY)
=======
        """Calculates a linear function with given data.

        Uses the equation (Period * mid transit times + initial epoch) as a linear function for SciPy's 
        curve_fit method.
        
>>>>>>> 53f642f6
        Parameters
        ----------
            x: numpy.ndarray[int]
                The mid-transit times.
            P: float
                The exoplanet transit period
            T0: float
                The initial epoch associated with a mid-transit time.
        
        Returns
        -------
            P*x + T0: numpy.ndarray[float]
                A linear function calculated with TransitTimes object data to be used with curve_fit.
        """
        return P*x + T0
    
    def fit_model(self, x, y, yerr, **kwargs):
        """Fits a linear model to ephemeris data.

        Compares the model ephemieris data to the linear fit created by data in TransitTimes object calculated 
        with lin_fit method. Then creates a curve fit which minimizes the difference between the two sets of data.
        Curve fit then returns the parameters of the linear function corresponding to period, conjunction time, 
        and their respective errors. These parameters are returned in a dictionary to the user for further use.

        Parameters
        ----------
            x: numpy.ndarray[int]
                The epoch data as recieved from the TransitTimes object.
            y: numpy.ndarray[float]
                The mid transit time data as recieved from the TransitTimes object.
            yerr: numpy.ndarray[float]
                The mid transit time error data as recieved from the TransitTimes object.
            **kwargs:
                Any key word arguments to be used in the scipy.optimize.curve_fit method.

        Returns
        ------- 
        return_data: dict
            A dictionary of parameters from the fit model ephemeris. Example:
                {
                    'period': An array of exoplanet periods over time corresponding to epochs,
                    'period_err': The uncertainities associated with period,
                    'conjunction_time': The time of conjunction of exoplanet transit over time corresponding to epochs,
                    'conjunction_time_err': The uncertainties associated with conjunction_time
                }
        """
        popt, pcov = curve_fit(self.lin_fit, x, y, sigma=yerr, absolute_sigma=True, **kwargs)
        unc = np.sqrt(np.diag(pcov))
        return_data = {
            'period': popt[0],
            'period_err': unc[0],
            'conjunction_time': popt[1],
            'conjunction_time_err': unc[1]
        }
        return(return_data)

# TODO: Check the units for each thing in here (are times given in days, seconds?)

class QuadraticModelEphemeris(BaseModelEphemeris):
    """Subclass of BaseModelEphemeris that implements a quadratic fit."""
    def quad_fit(self, x, dPdE, P, T0):
<<<<<<< HEAD
        '''
        creates an initial quadratic fit model based off of the first data point in ??? 
=======
        """Calculates a quadratic function with given data.
>>>>>>> 53f642f6

        Uses the equation (0.5 * change in period over epoch * mid transit times^2 + Period * mid transit times + initial epoch) 
        as a quadratic function for SciPy's curve_fit method.
        
        Parameters
        ----------
            x: numpy.ndarray[int]
                The mid-transit times.
            dPdE: float
                Change in period with respect to epoch.
            P: float
                The exoplanet transit period.
            T0: float
                The initial epoch associated with a mid-transit time.
        
        Returns
        -------
            0.5*dPdE*x*x + P*x + T0: numpy.ndarray[float]
                A list of quadratic function values calculated with TransitTimes object data to be 
                used with curve_fit.
        """
        return 0.5*dPdE*x*x + P*x + T0
    
    def fit_model(self, x, y, yerr, **kwargs):
<<<<<<< HEAD
        '''
        Compares the model ephemieris data to the fit created by the inital data and creates a curve fit which minimizes the difference between the two data sets. 
=======
        """Fits a quadratic model to ephemeris data.

        Compares the model ephemeris data to the quadratic fit calculated with quad_fit method. Then creates a 
        curve fit which minimizes the difference between the two sets of data. Curve fit then returns the 
        parameters of the quadratic function corresponding to period, conjunction time, period change by epoch, 
        and their respective errors. These parameters are returned in a dictionary to the user for further use.
>>>>>>> 53f642f6

        Parameters
        ----------
            x: numpy.ndarray[int]
                The epoch data as recieved from the TransitTimes object.
            y: numpy.ndarray[float]
                The mid transit time data as recieved from the TransitTimes object.
            yerr: numpy.ndarray[float]
                The mid transit time error data as recieved from the TransitTimes object.
            **kwargs:
                Any key word arguments to be used in the scipy.optimize.curve_fit method.

        Returns
        ------- 
        return_data: dict
            A dictionary of parameters from the fit model ephemeris. Example:
                {
                    'period': An array of exoplanet periods over time corresponding to epochs,
                    'period_err': The uncertainities associated with period,
                    'conjunction_time': The time of conjunction of exoplanet transit over time corresponding to epochs,
                    'conjunction_time_err': The uncertainties associated with conjunction_time,
                    'period_change_by_epoch': The exoplanet period change over epochs, from first epoch to current epoch,
                    'period_change_by_epoch_err': The uncertainties associated with period_change_by_epoch
                }
        """
        popt, pcov = curve_fit(self.quad_fit, x, y, sigma=yerr, absolute_sigma=True, **kwargs)
        unc = np.sqrt(np.diag(pcov))
        return_data = {
            'conjunction_time': popt[2],
            'conjunction_time_err': unc[2],
            'period': popt[1],
            'period_err': unc[1],
            'period_change_by_epoch': popt[0],
            'period_change_by_epoch_err': unc[0],
        }
        return(return_data)

class ModelEphemerisFactory:
    """Factory class for selecting which type of ephemeris class (linear or quadratic) to use."""
    @staticmethod
    def create_model(model_type, x, y, yerr, **kwargs):
        """Instantiates the appropriate BaseModelEphemeris subclass and runs fit_model method.

        Based on the given user input of model type (linear or quadratic) the factory will create the 
        corresponding subclass of BaseModelEphemeris and run the fit_model method to recieve the model 
        ephemeris return data dictionary.
        
        Parameters
        ----------
            model_type: str
                The name of the model ephemeris to create, either 'linear' or 'quadratic'.
            x: numpy.ndarray[int]
                The epoch data as recieved from the TransitTimes object.
            y: numpy.ndarray[float]
                The mid transit time data as recieved from the TransitTimes object.
            yerr: numpy.ndarray[float]
                The mid transit time error data as recieved from the TransitTimes object.
            **kwargs:
                Any keyword arguments to be used in the scipy.optimize.curve_fit method.

        Returns
        ------- 
            A dictionary of parameters from the fit model ephemeris. If a linear model was chosen, these parameters are:
            {
                'period': An array of exoplanet periods over time corresponding to epochs,
                'period_err': The uncertainities associated with period,
                'conjunction_time': The time of conjunction of exoplanet transit over time corresponding to epochs,
                'conjunction_time_err': The uncertainties associated with conjunction_time
            }
            If a quadratic model was chosen, the same variables are returned, and an additional parameter is included in the dictionary:
            {
                'period_change_by_epoch': The exoplanet period change over epochs, from first epoch to current epoch,
                'period_change_by_epoch_err': The uncertainties associated with period_change_by_epoch,
            }
        
        Raises
        ------
            ValueError:
                If model specified is not a valid subclass of BaseModelEphemeris, which is either 'linear' or 'quadratic'.
        """
        models = {
            'linear': LinearModelEphemeris(),
            'quadratic': QuadraticModelEphemeris()
        }
        if model_type not in models:
            raise ValueError(f"Invalid model type: {model_type}")
        model = models[model_type]
        return model.fit_model(x, y, yerr, **kwargs)


class Ephemeris(object):
    """Represents the model ephemeris using transit midpoint data over epochs.

    Parameters
    -----------
    transit_times: TransitTimes obj
        A successfully instantiated TransitTimes object holding epochs, mid transit times, and uncertainties.
        
    Raises
    ----------
     ValueError:
        Raised if transit_times is not an instance of the TransitTimes object.
    """
    def __init__(self, transit_times):
        """Initializing the transit times object and model ephermeris object"""
        self.transit_times = transit_times
        self._validate()

    def _validate(self):
        """Check that transit_times is an instance of the TransitTimes object."""
        if not isinstance(self.transit_times, TransitTimes):
            raise ValueError("Variable 'transit_times' expected type of object 'TransitTimes'.")
        
    def _get_transit_times_data(self):
        """Normalizes transit time data and returns for use."""
        x = self.transit_times.epochs - np.min(self.transit_times.epochs)
        y = self.transit_times.mid_transit_times - np.min(self.transit_times.mid_transit_times)
        yerr = self.transit_times.mid_transit_times_uncertainties
        return x, y, yerr
    
    def _get_model_parameters(self, model_type, **kwargs):
        """Creates the model ephemeris object and returns model parameters.
        
        This method processes and fetches data from the TransitTimes object to be used in the model ephemeris. 
        It creates the appropriate subclass of BaseModelEphemeris using the ModelEphemeris factory, then runs 
        the fit_model method to return the model parameters dictionary.

        Parameters
        ----------
            model_type: str
                Either 'linear' or 'quadratic, the ephemeris subclass specified to create and run.

        Returns
        -------
            model_ephemeris_data: dict
                A dictionary of parameters from the fit model ephemeris. If a linear model was chosen, these parameters are:
                {
                    'period': An array of exoplanet periods over time corresponding to epochs,
                    'period_err': The uncertainities associated with period,
                    'conjunction_time': The time of conjunction of exoplanet transit over time corresponding to epochs,
                    'conjunction_time_err': The uncertainties associated with conjunction_time
                }
                If a quadratic model was chosen, the same variables are returned, and an additional parameter is included in the dictionary:
                {
                    'period_change_by_epoch': The exoplanet period change over epochs, from first epoch to current epoch,
                    'period_change_by_epoch_err': The uncertainties associated with period_change_by_epoch,
                }

        Raises
        ------
            ValueError:
                If model specified is not a valid subclass of BaseModelEphemeris, which is either 'linear' or 'quadratic'.
        """
        # Step 1: Get data from transit times obj
        x, y, yerr = self._get_transit_times_data()
        # Step 2: Create the model with the given variables & user inputs. 
        # This will return a dictionary with the model parameters as key value pairs.
        model_ephemeris_data = ModelEphemerisFactory.create_model(model_type, x, y, yerr, **kwargs)
        # Step 3: Return the data dictionary with the model parameters
        return model_ephemeris_data
    
    def _get_k_value(self, model_type):
        """Returns the number of parameters value to be used in the BIC calculation.
        
        Parameters
        ----------
            model_type: str
                Either 'linear' or 'quadratic', used to specify how many fit parameters are present in the model.

        Returns
        -------
            An int representing the number of fit parameters for the model. This will be 2 for a linear ephemeris 
            and 3 for a quadratic ephemeris.

        Raises
        ------
            ValueError
                If the model_type is an unsupported model type. Currently supported model types are 'linear' and 
                'quadratic'.
        """
        if model_type == 'linear':
            return 2
        elif model_type == 'quadratic':
            return 3
        else:
            return ValueError('Only linear and quadratic models are supported at this time.')
    
    def _calc_linear_model_uncertainties(self, T0_err, P_err):
        """Calculates the uncertainties of a given linear model when compared to actual data in TransitTimes.
        
        Uses the equation σ(t pred, tra) = √(σ(T0)^2 + σ(P)^2 * E^2) where σ(T0)=conjunction time error, 
        E=epoch, and σ(P)=period error, to calculate the uncertainties between the model data and actual 
        data over epochs.
        
        Parameters
        ----------
        T0_err: numpy.ndarray[float]
            The calculated conjunction time errors from a linear model ephemeris.
        P_err: numpy.ndarray[float]
            The calculated period errors from a linear model ephemeris.
        
        Returns
        ------- 
            A list of uncertainties associated with the model ephemeris data passed in, calculated with the 
            equation above and the TransitTimes epochs.
        """
        return np.sqrt((T0_err**2) + ((self.transit_times.epochs**2)*(P_err**2)))
    
    def _calc_quadratic_model_uncertainties(self, T0_err, P_err, dPdE_err):
        """Calculates the uncertainties of a given quadratic model when compared to actual data in TransitTimes.
        
        Uses the equation σ(t pred, tra) = √(σ(T0)^2 + (σ(P)^2 * E^2) + (1/4 * σ(dP/dE)^2 * E^4)) where 
        σ(T0)=conjunction time error, E=epoch, σ(P)=period error, and σ(dP/dE)=period change by epoch error, 
        to calculate the uncertainties between the model data and actual data over epochs.
        
        Parameters
        ----------
        T0_err: numpy.ndarray[float]
            The calculated conjunction time errors from a quadratic model ephemeris.
        P_err: numpy.ndarray[float]
            The calculated period errors from a quadratic model ephemeris.
        dPdE_err: numpy.ndarray[float]
            The calculated change in epoch over period error for a quadratic model ephemeris.
        
        Returns
        -------
            A list of uncertainties associated with the model ephemeris passed in, calculated with the 
            equation above and the TransitTimes epochs.
        """
        return np.sqrt((T0_err**2) + ((self.transit_times.epochs**2)*(P_err**2)) + ((1/4)*(self.transit_times.epochs**4)*(dPdE_err**2)))
    
    def _calc_linear_ephemeris(self, epochs, period, conjunction_time):
        # NOTE: Is this actually calculating mid transit times?
        """Calculates the mid transit times using parameters from a linear model ephemeris.
        
        Uses the equation (T0 + PE) to calculate the mid transit times over each epoch where T0 is 
        conjunction time, P is period, and E is epoch.

        Parameters
        ----------
            epochs: numpy.ndarray[int]
                The epochs pulled from the TransitTimes object.
            period: float
                The period of the exoplanet transit as calculated by the linear ephemeris model.
            conjunction_time: float
                The conjunction time of the exoplanet transit as calculated by the linear ephemeris model.

        Returns
        -------
            A numpy array of mid transit times calculated over each epoch using the equation above.
        """
        return ((period*epochs) + conjunction_time)
    
    def _calc_quadratic_ephemeris(self, epochs, period, conjunction_time, period_change_by_epoch):
        """Calculates the mid transit times using parameters from a quadratic model ephemeris.
        
        Uses the equation (T0 + PE + 0.5 * dPdE * E^2) to calculate the mid transit times over each epoch 
        where T0 is conjunction time, P is period, E is epoch, and dPdE is period change with respect to epoch.

        Parameters
        ----------
            epochs: numpy.ndarray[int]
                The epochs pulled from the TransitTimes object.
            period: float
                The period of the exoplanet transit as calculated by the linear ephemeris model.
            conjunction_time: float
                The conjunction time of the exoplanet transit as calculated by the linear ephemeris model.
            period_change_by_epoch: float
                The period change with respect to epoch as calculated by the linear ephemeris model.

        Returns
        -------
            A numpy array of mid transit times calculated over each epoch using the equation above.
        """
        return((0.5*period_change_by_epoch*(epochs**2)) + (period*epochs) + conjunction_time)
    
    def _calc_chi_squared(self, model_data):
        """Calculates the residual chi squared values for the 
        
        """
        # TODO: change model_data to something more descriptive
        # STEP 1: Get observed transit times
        observed_data = self.transit_times.mid_transit_times
        uncertainties = self.transit_times.mid_transit_times_uncertainties
        # STEP 2: calculate X2 with observed data and model data
        return np.sum(((observed_data - model_data)/uncertainties)**2)
    
    def get_model_ephemeris(self, model_type):
<<<<<<< HEAD
        '''
        docstring to be added
        '''
        # Returns predicted transit times for given epochs
        # EXPLANATION:
            # call _get_model... pass in model type (linear or quadratic) model
            # Getting data from transit times (epochs, mid transit times, and error) ** If an error is not given, we will substitute our own error using an array of 1s in the same shape as your given mid transit itmes
            # Creates the model ephemeris with ModelEPhemerisFactory obj, passing in data
            # Model factory will choose which model object to create based on model_type
            # Model will use scipy curve fit to fit data to whatever and then return parameters
            # RETURNS model parameters as a dictionary
            # NOTE: Are these values returned in days? ex: conjunction time, orbital period, change in orbital period
=======
        """Fits the transit data to a specified model using scipy.optimize.curve_fit function.
        
        Parameters
        ----------
            model_type: str
                Either 'linear' or 'quadratic'. Represents the type of ephemeris to fit the data to.

        Returns
        ------- 
            A dictionary of parameters from the fit model ephemeris. If a linear model was chosen, these parameters are:
            {
                'period': An array of exoplanet periods over time corresponding to epochs,
                'period_err': The uncertainities associated with period,
                'conjunction_time': The time of conjunction of exoplanet transit over time corresponding to epochs,
                'conjunction_time_err': The uncertainties associated with conjunction_time
            }
            If a quadratic model was chosen, the same variables are returned, and an additional parameter is included in the dictionary:
            {
                'period_change_by_epoch': The exoplanet period change over epochs, from first epoch to current epoch,
                'period_change_by_epoch_err': The uncertainties associated with period_change_by_epoch,
            }
        """
        # NOTE: Are these values returned in days? ex: conjunction time, orbital period, change in orbital period
>>>>>>> 53f642f6
        parameters = self._get_model_parameters(model_type)
        parameters['model_type'] = model_type
        # Once we get parameters back, we call _calc_linear_ephemeris 
        if model_type == 'linear':
            # Return dict with parameters and model data
            parameters['model_data'] = self._calc_linear_ephemeris(self.transit_times.epochs, parameters['period'], parameters['conjunction_time'])
        elif model_type == 'quadratic':
            parameters['model_data'] = self._calc_quadratic_ephemeris(self.transit_times.epochs, parameters['period'], parameters['conjunction_time'], parameters['period_change_by_epoch'])
        return parameters
    
<<<<<<< HEAD
    def get_ephemeris_uncertainties(self, model_data_dict):
        '''
        docstring to be added
        '''
        if model_data_dict['model_type'] == 'linear':
            return self._calc_linear_model_uncertainties(model_data_dict)
        elif model_data_dict['model_type'] == 'quadratic':
            return self._calc_quadratic_model_uncertainties(model_data_dict)
=======
    def get_ephemeris_uncertainties(self, model_params):
        """Calculates the uncertainties of a specific model data when compared to the actual data. 
        
        Uses the equation σ(t pred, tra) = √(σ(T0)^2 + σ(P)^2 * E^2) for linear models and 
        σ(t pred, tra) = √(σ(T0)^2 + (σ(P)^2 * E^2) + (1/4 * σ(dP/dE)^2 * E^4)) for quadratic models 
        (where σ(T0)=conjunction time error, E=epoch, σ(P)=period error, and σ(dP/dE)=period change by 
        epoch error) to calculate the uncertainties between the model data and actual data over epochs.
        
        Parameters
        ----------
        model_params: dict
            A dictionary of model ephemeris parameters recieved from `Ephemeris.get_model_ephemeris`.
        
        Returns
        -------
            A list of uncertainties associated with the model ephemeris passed in, calculated with the 
            equation above and the TransitTimes epochs.
        
        Raises
        ------
            KeyError
                If the model type in not in the model parameter dictionary.
            KeyError
                If the model parameter error values are not in the model parameter dictionary.
        """
        if 'model_type' not in model_params:
            raise KeyError("Cannot find model type in model data. Please run the get_model_ephemeris method to return ephemeris fit parameters.")
        if model_params['model_type'] == 'linear':
            if 'conjunction_time_err' not in model_params or 'period_err' not in model_params:
                raise KeyError("Cannot find conjunction time and period errors in model data. Please run the get_model_ephemeris method with 'linear' model_type to return ephemeris fit parameters.")
            return self._calc_linear_model_uncertainties(model_params['conjunction_time_err'], model_params['period_err'])
        elif model_params['model_type'] == 'quadratic':
            if 'conjunction_time_err' not in model_params or 'period_err' not in model_params or 'period_change_by_epoch_err' not in model_params:
                raise KeyError("Cannot find conjunction time, period, and/or period change by epoch errors in model data. Please run the get_model_ephemeris method with 'quadratic' model_type to return ephemeris fit parameters.")
            return self._calc_quadratic_model_uncertainties(model_params['conjunction_time_err'], model_params['period_err'], model_params['period_change_by_epoch_err'])
>>>>>>> 53f642f6
    
    def calc_bic(self, model_data_dict):
        """Calculates the BIC value for a given model ephemeris. 
        
        Uses the equation BIC = 𝜒2 + (k * log(N)) where 
        𝜒2=∑((observed mid transit times - model mid transit times)/observed mid transit time uncertainties)^2, 
        k=number of fit parameters (2 for linear models, 3 for quadratic models), and N=total number of data points.
        
        Parameters
        ----------
            model_data_dict: dict
                A dictionary of model ephemeris parameters recieved from `Ephemeris.get_model_ephemeris`.
        
        Returns
        ------- 
            A float value representing the BIC value for this model ephemeris.
        """
        # Step 1: Get value of k based on model_type (linear=2, quad=3, custom=?)
        num_params = self._get_k_value(model_data_dict['model_type'])
        # Step 2: Calculate chi-squared
        chi_squared = self._calc_chi_squared(model_data_dict['model_data'])
        # Step 3: Calculate BIC
        return chi_squared + (num_params*np.log(len(model_data_dict['model_data'])))

    def calc_delta_bic(self):
        """Calculates the ΔBIC value between linear and quadratic model ephemerides using the given transit data. 
        
        Returns
        ------- 
            A float value representing the ΔBIC value for this transit data.
        """
        linear_data = self.get_model_ephemeris('linear')
        quadratic_data = self.get_model_ephemeris('quadratic')
        linear_bic = self.calc_bic(linear_data)
        quadratic_bic = self.calc_bic(quadratic_data)
        delta_bic = linear_bic - quadratic_bic
        return delta_bic
    
    def plot_model_ephemeris(self, model_data_dict, save_plot, save_filepath=None):
        """Returns a MatplotLib scatter plot showing predicted mid transit times from the model ephemeris over epochs.
        
        Parameters
        ----------
            model_data_dict: dict
                A dictionary of model ephemeris parameters recieved from `Ephemeris.get_model_ephemeris`.
            save_plot: bool 
                If True, will save the plot as a figure.
            save_filepath: Optional(str)
                The path used to save the plot if `save_plot` is True.
        
        Returns
        ------- 
            A MatplotLib plot of epochs vs. model predicted mid-transit times.
        """
        plt.scatter(x=self.transit_times.epochs, y=model_data_dict['model_data'])
        plt.xlabel('Epochs')
        plt.ylabel('Model Predicted Mid-Transit Times (units)')
        plt.title('Predicted Model Mid Transit Times over Epochs')
        if save_plot == True:
            plt.savefig(save_filepath)
        plt.show()

    def plot_timing_uncertainties(self, model_data_dict, save_plot, save_filepath=None):
        """

        Parameters
        ----------
            model_data_dict: dict
                A dictionary of model ephemeris parameters recieved from `Ephemeris.get_model_ephemeris`.
            save_plot: bool 
                If True, will save the plot as a figure.
            save_filepath: Optional(str)
                The path used to save the plot if `save_plot` is True.
        
        Returns
        ------- 
            A MatplotLib plot of timing uncertainties.
        """
        # get uncertainties
        model_uncertainties = self.get_ephemeris_uncertainties(model_data_dict)
        x = self.transit_times.epochs
        # get T(E) - T0 - PE
        y = (model_data_dict['model_data'] - model_data_dict['conjunction_time'] - (model_data_dict['period']*self.transit_times.epochs))
        # plot the y line, then the line +- the uncertainties
        plt.plot(x, y, c='blue', label='$t(E) - T_{0} - PE$')
        plt.plot(x, y + model_uncertainties, c='red', label='$(t(E) - T_{0} - PE) + σ_{t^{pred}_{tra}}$')
        plt.plot(x, y - model_uncertainties, c='red', label='$(t(E) - T_{0} - PE) - σ_{t^{pred}_{tra}}$')
        # Add labels and show legend
        plt.xlabel('Epochs')
        plt.ylabel('Days')
        plt.legend()
        if save_plot is True:
            plt.savefig(save_filepath)
        plt.show()

    def plot_oc_plot(self, save_plot, save_filepath=None):
        """

        Parameters
        ----------
            save_plot: bool 
                If True, will save the plot as a figure.
            save_filepath: Optional(str)
                The path used to save the plot if `save_plot` is True.
        
        Returns
        -------
            A MatplotLib plot of observed vs. calculated values of mid transit times for linear and quadratic model ephemerides over epochs.
        """
        # y = T0 - PE - 0.5 dP/dE E^2
        lin_model = self.get_model_ephemeris('linear')
        quad_model = self.get_model_ephemeris('quadratic')
        lin_bic = self.calc_bic(lin_model)
        quad_bic = self.calc_bic(quad_model)
        days_to_seconds = 86400
        # y = self.transit_times.mid_transit_times - Yees_period*self.transit_times.epochs -0.5*Yees_dPdE/days_to_seconds*(self.transit_times.epochs - np.median(self.transit_times.epochs))**2
        # plot points w/ x=epoch, y=T0-PE, yerr=sigmaT0
        plt.errorbar(self.transit_times.epochs, (self.transit_times.mid_transit_times - lin_model['period']*self.transit_times.epochs)*days_to_seconds, 
                    yerr=self.transit_times.mid_transit_times_uncertainties*days_to_seconds, marker='o', ls='', 
                    label=r'$\left(t(E) - T_0 - P E\right)$')
        plt.plot(self.transit_times.epochs, (-0.5*quad_model['period_change_by_epoch']/days_to_seconds*(self.transit_times.epochs - np.median(self.transit_times.epochs))**2)*days_to_seconds, lw=6, label="quad BIC = %i" % quad_bic)
        plt.plot(self.transit_times.epochs, (lin_model['model_data'])*days_to_seconds, ls='--', lw=6, color='green',
                label="linear BIC = %i" % lin_bic)
        plt.legend()
        plt.xlabel('E')
        plt.ylabel('O-C (seconds)')
        if save_plot is True:
            plt.savefig(save_filepath)
        plt.show()

    def plot_running_delta_bic(self, save_plot, save_filepath=None):
        """
        Parameters
        ----------
            save_plot: bool 
                If True, will save the plot as a figure.
            save_filepath: Optional(str)
                The path used to save the plot if `save_plot` is True.
        
        Returns
        -------
            A MatplotLib scatter plot of epochs vs. ΔBIC for each epoch.
        """
        delta_bics = []
        all_epochs = self.transit_times.epochs
        all_mid_transit_times = self.transit_times.mid_transit_times
        all_uncertainties = self.transit_times.mid_transit_times_uncertainties
        # for each epoch (starting at 3?), calculate the delta bic, plot delta bics over epoch
        for i in range(0, len(all_epochs)):
            if i < 2:
                delta_bics.append(int(0))
            else:
                self.transit_times.mid_transit_times = all_mid_transit_times[:i+1]
                self.transit_times.mid_transit_times_uncertainties = all_uncertainties[:i+1]
                self.transit_times.epochs = all_epochs[:i+1]
                delta_bic = self.calc_delta_bic()
                delta_bics.append(delta_bic)
        plt.scatter(x=self.transit_times.epochs, y=delta_bics)
        plt.plot(self.transit_times.epochs, delta_bics)
        if save_plot is True:
            plt.savefig(save_filepath)
        plt.show()

if __name__ == '__main__':
    # STEP 1: Upload data from file
    filepath = "../../malia_examples/WASP12b_transit_ephemeris.csv"
    data = np.genfromtxt(filepath, delimiter=',', names=True)
    # STEP 2: Break data up into epochs, mid transit times, and error
    epochs = data["epoch"] - np.min(data["epoch"])
    mid_transit_times = data["transit_time"] - np.min(data["transit_time"])
    mid_transit_times_err = data["sigma_transit_time"]
    # STEP 2.5 (Optional): Make sure the epochs are integers and not floats
    epochs = epochs.astype('int')
    # STEP 3: Create new transit times object with above data
    # transit_times_obj1 = TransitTimes('jd', epochs, mid_transit_times, mid_transit_times_err, object_ra=97.64, object_dec=29.67, observatory_lat=43.60, observatory_lon=-116.21)
    # print(vars(transit_times_obj1))
    transit_times_obj1 = TransitTimes('jd', epochs, mid_transit_times, mid_transit_times_err, time_scale='tdb')
    # STEP 4: Create new ephemeris object with transit times object
    ephemeris_obj1 = Ephemeris(transit_times_obj1)
    # STEP 5: Get model ephemeris data
    model_data = ephemeris_obj1.get_model_ephemeris('linear')
    print(model_data)
    model_uncertainties = ephemeris_obj1.get_ephemeris_uncertainties(model_data)
    print(model_uncertainties)
    # STEP 6: Show a plot of the model ephemeris data
    # ephemeris_obj1.plot_model_ephemeris(model_data, save_plot=False)
    # # STEP 7: Uncertainties plot
    # ephemeris_obj1.plot_timing_uncertainties(model_data, save_plot=False)
    # bic = ephemeris_obj1.calc_bic(model_data)
    # print(bic)

    # print(ephemeris_obj1.calc_delta_bic())
    # print(ephemeris_obj1.plot_running_delta_bic(save_plot=False))
    # ephemeris_obj1.plot_running_delta_bic(save_plot=False)

    # ephemeris_obj1.plot_oc_plot(False)<|MERGE_RESOLUTION|>--- conflicted
+++ resolved
@@ -33,16 +33,11 @@
 class LinearModelEphemeris(BaseModelEphemeris):
     """Subclass of BaseModelEphemeris that implements a linear fit."""
     def lin_fit(self, x, P, T0):
-<<<<<<< HEAD
-        '''
-        Creates an initial linear fit model based off of the first data point in (FILE RETURNED BY TRANSIT_TIMES.PY)
-=======
         """Calculates a linear function with given data.
 
         Uses the equation (Period * mid transit times + initial epoch) as a linear function for SciPy's 
         curve_fit method.
         
->>>>>>> 53f642f6
         Parameters
         ----------
             x: numpy.ndarray[int]
@@ -104,12 +99,7 @@
 class QuadraticModelEphemeris(BaseModelEphemeris):
     """Subclass of BaseModelEphemeris that implements a quadratic fit."""
     def quad_fit(self, x, dPdE, P, T0):
-<<<<<<< HEAD
-        '''
-        creates an initial quadratic fit model based off of the first data point in ??? 
-=======
         """Calculates a quadratic function with given data.
->>>>>>> 53f642f6
 
         Uses the equation (0.5 * change in period over epoch * mid transit times^2 + Period * mid transit times + initial epoch) 
         as a quadratic function for SciPy's curve_fit method.
@@ -134,17 +124,12 @@
         return 0.5*dPdE*x*x + P*x + T0
     
     def fit_model(self, x, y, yerr, **kwargs):
-<<<<<<< HEAD
-        '''
-        Compares the model ephemieris data to the fit created by the inital data and creates a curve fit which minimizes the difference between the two data sets. 
-=======
         """Fits a quadratic model to ephemeris data.
 
         Compares the model ephemeris data to the quadratic fit calculated with quad_fit method. Then creates a 
         curve fit which minimizes the difference between the two sets of data. Curve fit then returns the 
         parameters of the quadratic function corresponding to period, conjunction time, period change by epoch, 
         and their respective errors. These parameters are returned in a dictionary to the user for further use.
->>>>>>> 53f642f6
 
         Parameters
         ----------
@@ -433,20 +418,6 @@
         return np.sum(((observed_data - model_data)/uncertainties)**2)
     
     def get_model_ephemeris(self, model_type):
-<<<<<<< HEAD
-        '''
-        docstring to be added
-        '''
-        # Returns predicted transit times for given epochs
-        # EXPLANATION:
-            # call _get_model... pass in model type (linear or quadratic) model
-            # Getting data from transit times (epochs, mid transit times, and error) ** If an error is not given, we will substitute our own error using an array of 1s in the same shape as your given mid transit itmes
-            # Creates the model ephemeris with ModelEPhemerisFactory obj, passing in data
-            # Model factory will choose which model object to create based on model_type
-            # Model will use scipy curve fit to fit data to whatever and then return parameters
-            # RETURNS model parameters as a dictionary
-            # NOTE: Are these values returned in days? ex: conjunction time, orbital period, change in orbital period
-=======
         """Fits the transit data to a specified model using scipy.optimize.curve_fit function.
         
         Parameters
@@ -470,7 +441,6 @@
             }
         """
         # NOTE: Are these values returned in days? ex: conjunction time, orbital period, change in orbital period
->>>>>>> 53f642f6
         parameters = self._get_model_parameters(model_type)
         parameters['model_type'] = model_type
         # Once we get parameters back, we call _calc_linear_ephemeris 
@@ -481,16 +451,6 @@
             parameters['model_data'] = self._calc_quadratic_ephemeris(self.transit_times.epochs, parameters['period'], parameters['conjunction_time'], parameters['period_change_by_epoch'])
         return parameters
     
-<<<<<<< HEAD
-    def get_ephemeris_uncertainties(self, model_data_dict):
-        '''
-        docstring to be added
-        '''
-        if model_data_dict['model_type'] == 'linear':
-            return self._calc_linear_model_uncertainties(model_data_dict)
-        elif model_data_dict['model_type'] == 'quadratic':
-            return self._calc_quadratic_model_uncertainties(model_data_dict)
-=======
     def get_ephemeris_uncertainties(self, model_params):
         """Calculates the uncertainties of a specific model data when compared to the actual data. 
         
@@ -526,7 +486,6 @@
             if 'conjunction_time_err' not in model_params or 'period_err' not in model_params or 'period_change_by_epoch_err' not in model_params:
                 raise KeyError("Cannot find conjunction time, period, and/or period change by epoch errors in model data. Please run the get_model_ephemeris method with 'quadratic' model_type to return ephemeris fit parameters.")
             return self._calc_quadratic_model_uncertainties(model_params['conjunction_time_err'], model_params['period_err'], model_params['period_change_by_epoch_err'])
->>>>>>> 53f642f6
     
     def calc_bic(self, model_data_dict):
         """Calculates the BIC value for a given model ephemeris. 
