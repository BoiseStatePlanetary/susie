from abc import ABC, abstractmethod
import numpy as np
import matplotlib.pyplot as plt
from lmfit import Model
from astropy.units import Quantity
import astropy.units as u
from astropy.time import Time
from astropy.coordinates import SkyCoord
from astroplan import FixedTarget, Observer, EclipsingSystem
from astroquery.ipac.nexsci.nasa_exoplanet_archive import NasaExoplanetArchive
# from susie.timing_data import TimingData # Use this for package pushes
<<<<<<< HEAD
# from .timing_data import TimingData # Use this for running tests
from timing_data import TimingData # Use this for running this file
=======
from .timing_data import TimingData # Use this for running tests
# from timing_data import TimingData # Use this for running this file
>>>>>>> 78226ff1

class BaseModelEphemeris(ABC):
    """Abstract class that defines the structure of different model ephemeris classes."""
    @abstractmethod
    def fit_model(self, x, y, yerr, tra_or_occ):
        """Fits a model ephemeris to timing data.

        Defines the structure for fitting a model (linear, quadratic or precession) to timing data. 
        All subclasses must implement this method.

        Parameters
        ----------
            x : numpy.ndarray[int]
                The epoch data as recieved from the TimingData object.
            y : numpy.ndarray[float]
                The mid-time data as recieved from the TimingData object.
            yerr : numpy.ndarray[float]
                The mid-time error data as recieved from the TimingData object.
            tra_or_occ: numpy.ndarray[str]
                Indicates if each point of data is taken from a transit or an occultation.

        Returns
        ------- 
            A dictionary containing fitted model parameters. 
        """
        pass


class LinearModelEphemeris(BaseModelEphemeris):
    """Subclass of BaseModelEphemeris that implements a linear fit."""
    def lin_fit(self, E, P, T0, tra_or_occ):
        """Calculates a linear function with given data.

        Uses the equation 
         - (period * epochs + initial mid time) for transit observations 
         - (period * epochs + (initial mid time + (½ * period ))) for occultation observations 
        
        as a linear function for an LMfit Model.
        
        Parameters
        ----------
            E: numpy.ndarray[float]
                The epochs.
            P: float
                The exoplanet orbital period.
            T0: float
                The initial mid-time, also known as conjunction time.
            tra_or_occ: 
                Indicates if the data is from a transit or occultation.
        
        Returns
        -------
            result: numpy.ndarray[float]
                A linear function to be used with the LMfit Model, returned as:
                    :math:`P*E + T_0` if the data point is an observed transit (denoted by 0)
                    :math:`P*E + (T_0 + \\frac{1}{2}*P)` if the data point is an observed occultation (denoted by 1)
        """
        result = np.zeros(len(E))
        for i, t_type in enumerate(tra_or_occ):
            if t_type == 0:
                # transit data
                result[i] = P*E[i] + T0
            elif t_type == 1:
                # occultation data
                result[i] = P*E[i] + (T0 + 0.5*P)
        return result
    
    def fit_model(self, x, y, yerr, tra_or_occ):
        """Fits a linear model to ephemeris data.

        Compares the model ephemeris data to the linear fit created by data in TimingData object calculated 
        with lin_fit method. Then minimizes the difference between the two sets of data. LMfit Model then 
        returns the parameters of the linear function corresponding to period, conjunction time, and their 
        respective errors. These parameters are returned in a dictionary to the user.

        Parameters
        ----------
            x: numpy.ndarray[int]
                The epoch data as recieved from the TimingData object.
            y: numpy.ndarray[float]
                The mid-time data as recieved from the TimingData object.
            yerr: numpy.ndarray[float]
                The mid-time error data as recieved from the TimingData object.
            tra_or_occ: numpy.ndarray[str]
                Indicates if each point of data is taken from a transit or an occultation.

        Returns
        ------- 
        return_data: dict
            A dictionary of parameters from the fit model ephemeris.
            Example:

            .. code-block:: python

                {
                'period': Estimated orbital period of the exoplanet (in units of days),
                'period_err': Uncertainty associated with orbital period (in units of days),
                'conjunction_time': Time of conjunction of exoplanet transit or occultation,
                'conjunction_time_err': Uncertainty associated with conjunction_time
                }
        """
        tra_or_occ_enum = [0 if i == 'tra' else 1 for i in tra_or_occ]
        model = Model(self.lin_fit, independent_vars=['E', 'tra_or_occ'])
        # TODO: Should we set this as the base estimate for T0 and P or should we try to find a good estimate to start with?
        params = model.make_params(T0=0.0, P=1.091423, tra_or_occ=tra_or_occ_enum)
        result = model.fit(y, params, weights=1.0/yerr, E=x, tra_or_occ=tra_or_occ_enum)
        return_data = {
            'period': result.params['P'].value,
            'period_err': result.params['P'].stderr,
            'conjunction_time': result.params['T0'].value,
            'conjunction_time_err': result.params['T0'].stderr
        }
        return(return_data)


class QuadraticModelEphemeris(BaseModelEphemeris):
    """Subclass of BaseModelEphemeris that implements a quadratic fit."""
    def quad_fit(self, E, dPdE, P, T0, tra_or_occ):
        """Calculates a quadratic function with given data.

        Uses the equation 
         - ((0.5 * change in period over epoch * (epoch²)) + (period * epoch) + conjunction time) for transit observations
         - ((0.5 * change in period over epoch * (epoch²)) + (period * epoch) + conjunction time) for occultation observations as a quadratic function for the LMfit Model.
        
        Parameters
        ----------
            E: numpy.ndarray[int]
                The epochs.
            dPdE: float
                Change in period with respect to epoch.
            P: float
                The exoplanet orbital period.
            T0: float
                The initial mid-time, also known as conjunction time.
            tra_or_occ: 
                Indicates if the data is from a transit or occultation.
        
        Returns
        -------
            result: numpy.ndarray[float]
                A quadratic function to be used with the LMfit Model, returned as:
                    :math:`\\frac{1}{2}*\\frac{dP}{dE}*E^2 + P*E + T_0` if the data point is an observed transit (denoted by 0)
                    :math:`\\frac{1}{2}*\\frac{dP}{dE}*E^2 + P*E + (T_0 + \\frac{1}{2}*P)` if the data point is an observed occultation (denoted by 1)
        """
        result = np.zeros(len(E))
        for i, t_type in enumerate(tra_or_occ):
            if t_type == 0:
                # transit data
                result[i] = T0 + P*E[i] + 0.5*dPdE*E[i]*E[i] 
            elif t_type == 1:
                # occultation data
                result[i] = (T0 + 0.5*P) + P*E[i] + 0.5*dPdE*E[i]*E[i] 
        return result
    
    def fit_model(self, x, y, yerr, tra_or_occ):
        """Fits a quadratic model to ephemeris data.

        Compares the model ephemeris data to the quadratic fit calculated with quad_fit method. Then minimizes 
        the difference between the two sets of data. The LMfit Model then returns the parameters of the quadratic 
        function corresponding to period, conjunction time, period change by epoch, and their respective errors. 
        These parameters are returned in a dictionary to the user.

        Parameters
        ----------
            x: numpy.ndarray[int]
                The epoch data as recieved from the TimingData object.
            y: numpy.ndarray[float]
                The mid-time data as recieved from the TimingData object.
            yerr: numpy.ndarray[float]
                The mid-time error data as recieved from the TimingData object.
            tra_or_occ: numpy.ndarray[str]
                Indicates if each point of data is taken from a transit or an occultation.

        Returns
        ------- 
        return_data: dict
            A dictionary of parameters from the fit model ephemeris. 
            Example:
                {
                 'period': Estimated orbital period of the exoplanet (in units of days),
                 'period_err': Uncertainty associated with orbital period (in units of days),
                 'conjunction_time': Time of conjunction of exoplanet transit or occultation,
                 'conjunction_time_err': Uncertainty associated with conjunction_time
                 'period_change_by_epoch': The exoplanet period change with respect to epoch (in units of days),
                 'period_change_by_epoch_err': The uncertainties associated with period_change_by_epoch (in units of days)
                }
        """
        tra_or_occ_enum = [0 if i == 'tra' else 1 for i in tra_or_occ]
        model = Model(self.quad_fit, independent_vars=['E', 'tra_or_occ'])
        # TODO: Should we set this as the base estimate for T0 and P or should we try to find a good estimate to start with?
        params = model.make_params(T0=0.0, P=1.091423, dPdE=0., tra_or_occ=tra_or_occ_enum)
        result = model.fit(y, params, weights=1.0/yerr, E=x, tra_or_occ=tra_or_occ_enum)
        return_data = {
            'period': result.params['P'].value,
            'period_err': result.params['P'].stderr,
            'conjunction_time': result.params['T0'].value,
            'conjunction_time_err': result.params['T0'].stderr,
            'period_change_by_epoch': result.params['dPdE'].value,
            'period_change_by_epoch_err': result.params['dPdE'].stderr
        }
        return(return_data)
    

class PrecessionModelEphemeris(BaseModelEphemeris):
    """ Subclass of BaseModelEphemeris that implements a precession fit."""
    def _anomalistic_period(self, P, dwdE):
       """Calculates the anomalistic period given a period and a change in pericenter with respect to epoch.

       Uses the equation:
       P / (1 - (1/(2*pi)) * dwdE)

       Parameters
       ----------
       P: float
           The exoplanet sideral orbital period.
        dwdE: float
           Change in pericenter with respect to epoch.

        Returns
        -------
           A float of the calculated starting anomalistic period.
       """
       result = P/(1 - (1/(2*np.pi))*dwdE)
       return result
    
    def _pericenter(self, w0, dwdE, E):
       """Calculates the pericenter given a list of epochs, an intial pericenter value, and a change in pericenter with respect to epoch.

       Uses the equation:
        w0 + dwdE * E

       Parameters
       ----------
        E: numpy.ndarray[int]
            The epochs.
        dwdE: float
            Change in pericenter with respect to epoch.
        w0: int
            The intial pericenter.

        Returns
        -------
           A numpy.ndarray[float] of the calculated pericenter as a function of epochs.
       """
       result = w0 + dwdE*E
       return result
    
    def precession_fit(self, E, T0, P, dwdE, w0, e, tra_or_occ):
        """Calculates a precession function with given data.

        Uses the equation 
         -  conjunction time + (epochs * period) - ((eccentricity * anomalistic period) / pi) * cos(pericenter) for transit observations
         -  conjunction time + (anomalistic period / 2) + epochs * period + ((eccentricity * anomalistic period) / pi) * cos(pericenter) for occultation observations as a precession function for the LMfit Model.
        
        Parameters
        ----------
            e: float
                The eccentricity.
            E: numpy.ndarray[int]
                The epochs.
            dwdE: float
                Change in pericenter with respect to epoch.
            P: float
                The exoplanet sideral orbital period.
            T0: float
                The initial mid-time, also known as conjunction time.
            tra_or_occ: numpy.ndarray[str]
                Indicates if the data is from a transit or occultation.
            w0: int
                The intial pericenter.
        
        Returns
        -------
            result: numpy.ndarray[float]
                A precession function to be used with the LMfit Model, returned as:
                :math:`T0 + E*P - \\frac{e * \\text{self.anomalistic_period}(P,dwdE)}{\\pi} * \\cos(\\text{self.pericenter}(w0, dwdE, E))`
                :math:`T0 + \\frac{\\text{self.anomalistic_period}(P,dwdE)}{2} + E*P + \\frac{e * \\text{self.anomalistic_period}(P,dwdE)}{\\pi} * \\cos(\\text{self.pericenter}(w0, dwdE, E))`
        """
        # anomalistic_period = self._anomalistic_period(P, dwdE)
        # pericenter = self._pericenter(w0, dwdE, E)
        result = np.zeros(len(E))
        for i, t_type in enumerate(tra_or_occ):
            if t_type == 0:
                # transit data
                result[i] = T0 + (E[i]*P) - ((e*self._anomalistic_period(P, dwdE))/np.pi)*np.cos(self._pericenter(w0, dwdE, E[i]))
            elif t_type == 1:
                # occultation data
                result[i] = T0 + self._anomalistic_period(P, dwdE)/2 + (E[i]*P) + ((e*self._anomalistic_period(P, dwdE))/np.pi)*np.cos(self._pericenter(w0, dwdE, E[i]))
        return result

    def fit_model(self, x, y, yerr, tra_or_occ):
        """Fits a precession model to ephemeris data.

        Compares the model ephemeris data to the precession fit calculated with precession_fit method. Then minimizes 
        the difference between the two sets of data. The LMfit Model then returns the parameters of the precession
        function corresponding to period, conjunction time, pericenter change by epoch, eccentricity, pericenter, and their respective errors. 
        These parameters are returned in a dictionary to the user.

        Parameters
        ----------
            x: numpy.ndarray[int]
                The epoch data as recieved from the TimingData object.
            y: numpy.ndarray[float]
                The mid-time data as recieved from the TimingData object.
            yerr: numpy.ndarray[float]
                The mid-time error data as recieved from the TimingData object.
            tra_or_occ: numpy.ndarray[str]
                Indicates if each point of data is taken from a transit or an occultation.

        Returns
        ------- 
        return_data: dict
            A dictionary of parameters from the fit model ephemeris. 
            Example:
                {
                 'period': Estimated orbital period of the exoplanet (in units of days),
                 'period_err': Uncertainty associated with orbital period (in units of days),
                 'conjunction_time': Time of conjunction of exoplanet transit or occultation,
                 'conjunction_time_err': Uncertainty associated with conjunction_time,
                 'pericenter_change_by_epoch': The exoplanet pericenter change with respect to epoch,
                 'pericenter_change_by_epoch_err': The uncertainties associated with pericenter_change_by_epoch,
                 'eccentricity': The exoplanet pericenter,
                 'eccentricity_err': The uncertainties associated with eccentricity,
                 'pericenter': The exoplanet inital pericenter value,
                 'pericenter_err': The uncertainties associated with pericenter.
                }
        """
        # STARTING VAL OF dwdE CANNOT BE 0, WILL RESULT IN NAN VALUES FOR THE MODEL
        tra_or_occ_enum = [0 if i == 'tra' else 1 for i in tra_or_occ]
        model = Model(self.precession_fit, independent_vars=['E', 'tra_or_occ'])
        params = model.make_params(T0=0.0, P=1.091423, dwdE=dict(value=0.000984), e=dict(value=0.00310, min=0, max=1), w0=2.62, tra_or_occ=tra_or_occ_enum)
        result = model.fit(y, params, weights=1.0/yerr, E=x, tra_or_occ=tra_or_occ_enum)
        return_data = {
            'period': result.params['P'].value,
            'period_err': result.params['P'].stderr,
            'conjunction_time': result.params['T0'].value,
            'conjunction_time_err': result.params['T0'].stderr,
            'eccentricity': result.params['e'].value,
            'eccentricity_err': result.params['e'].stderr,
            'pericenter': result.params['w0'].value,
            'pericenter_err': result.params['w0'].stderr,
            'pericenter_change_by_epoch': result.params['dwdE'].value,
            'pericenter_change_by_epoch_err': result.params['dwdE'].stderr
        }
        return(return_data)


class ModelEphemerisFactory:
    """Factory class for selecting which type of ephemeris class (linear, quadratic or precession) to use."""
    @staticmethod
    def create_model(model_type, x, y, yerr, tra_or_occ):
        """Instantiates the appropriate BaseModelEphemeris subclass and runs fit_model method.

        Based on the given user input of model type (linear, quadratic or precession) the factory will create the 
        corresponding subclass of BaseModelEphemeris and run the fit_model method to recieve the model 
        ephemeris return data dictionary.
        
        Parameters
        ----------
            model_type: str
                The name of the model ephemeris to create, either 'linear', 'quadratic' or 'precession'.
            x: numpy.ndarray[int]
                The epoch data as recieved from the TimingData object.
            y: numpy.ndarray[float]
                The mid-time data as recieved from the TimingData object.
            yerr: numpy.ndarray[float]
                The mid-time error data as recieved from the TimingData object.
            tra_or_occ: numpy.ndarray[str]
                Indicates if each point of data is taken from a transit or an occultation.

        Returns
        ------- 
            Model : dict
                A dictionary of parameters from the fit model ephemeris. If a linear model was chosen, these parameters are:
                    * 'period': Estimated orbital period of the exoplanet (in units of days),
                    * 'period_err': Uncertainty associated with orbital period (in units of days),
                    * 'conjunction_time': Time of conjunction of exoplanet transit or occultation,
                    * 'conjunction_time_err': Uncertainty associated with conjunction_time
                If a quadratic model was chosen, the same variables are returned, and an additional parameter is included in the dictionary:
                    * 'period_change_by_epoch': The exoplanet period change with respect to epoch (in units of days),
                    * 'period_change_by_epoch_err': The uncertainties associated with period_change_by_epoch (in units of days)
                If a precession model was chosen, the same varibales as linear are returned, and additional parameter is included in the dictionary:
                    * 'pericenter_change_by_epoch': The exoplanet pericenter change with respect to epoch,
                    * 'pericenter_change_by_epoch_err': The uncertainties associated with pericenter_change_by_epoch,
                    * 'eccentricity': The exoplanet pericenter,
                    * 'eccentricity': The uncertainties associated with eccentricity,
                    * 'pericenter': The exoplanet inital pericenter value,
                    * 'pericenter_err': The uncertainties associated with pericenter
        
        Raises
        ------
            ValueError:
                If model specified is not a valid subclass of BaseModelEphemeris, which is either 'linear', 'quadratic', or 'precession'.
        """
        models = {
            'linear': LinearModelEphemeris(),
            'quadratic': QuadraticModelEphemeris(),
            'precession': PrecessionModelEphemeris()
        }
        if model_type not in models:
            raise ValueError(f"Invalid model type: {model_type}")
        model = models[model_type]
        return model.fit_model(x, y, yerr, tra_or_occ)


class Ephemeris(object):
    """Represents the model ephemeris using transit or occultation mid-time data over epochs.

    Parameters
    -----------
    timing_data: TimingData obj
        A successfully instantiated TimingData object holding epochs, mid-times, and uncertainties.
        
    Raises
    ----------
     ValueError:
        Raised if timing_data is not an instance of the TimingData object.
    """
    def __init__(self, timing_data):
        """Initializing the model ephemeris object

        Parameters
        -----------
        timing_data: TimingData obj
            A successfully instantiated TimingData object holding epochs, mid-times, and uncertainties.
        
        Raises
        ------
            ValueError :
                error raised if 'timing_data' is not an instance of 'TimingData' object.
        """
        self.timing_data = timing_data
        self._validate()

    def _validate(self):
        """Check that timing_data is an instance of the TimingData object.

        Raises
        ------
            ValueError :
                error raised if 'timing_data' is not an instance of 'TimingData' object.
        """
        if not isinstance(self.timing_data, TimingData):
            raise ValueError("Variable 'timing_data' expected type of object 'TimingData'.")
        
    def _get_timing_data(self):
        """Returns timing data for use.

        Returns the epoch, mid-time, and mid-time uncertainty data from the TimingData object.

        Returns
        -------
            x: numpy.ndarray[int]
                The epoch data as recieved from the TimingData object.
            y: numpy.ndarray[float]
                The mid-time data as recieved from the TimingData object.
            yerr: numpy.ndarray[float]
                The mid-time error data as recieved from the TimingData object.
            tra_or_occ: numpy.ndarray[str]
                Indicates if each point of data is taken from a transit or an occultation.
        """
        x = self.timing_data.epochs
        y = self.timing_data.mid_times
        yerr = self.timing_data.mid_time_uncertainties
        tra_or_occ = self.timing_data.tra_or_occ
        return x, y, yerr, tra_or_occ
    
    def _get_model_parameters(self, model_type, **kwargs):
        """Creates the model ephemeris object and returns model parameters.
        
        This method fetches data from the TimingData object to be used in the model ephemeris. 
        It creates the appropriate subclass of BaseModelEphemeris using the ModelEphemeris factory, then runs 
        the fit_model method to return the model parameters dictionary to the user.

        Parameters
        ----------
            model_type: str
                Either 'linear', 'quadratic', or 'precession'. The ephemeris subclass specified to create and run.

        Returns
        -------
            model_ephemeris_data: dict
                A dictionary of parameters from the fit model ephemeris. 
                If a linear model was chosen, these parameters are:
                {
                    'period': Estimated orbital period of the exoplanet (in units of days),
                    'period_err': Uncertainty associated with orbital period (in units of days),
                    'conjunction_time': Time of conjunction of exoplanet transit or occultation,
                    'conjunction_time_err': Uncertainty associated with conjunction_time
                }
                If a quadratic model was chosen, the same variables are returned, and an additional parameter is included in the dictionary:
                {
                    'period_change_by_epoch': The exoplanet period change with respect to epoch (in units of days),
                    'period_change_by_epoch_err': The uncertainties associated with period_change_by_epoch (in units of days)
                }
                If a precession model was chosen, the same variables as the linear model are returned, and additional parameters are included in the dictionary:
                {
                    'period': Estimated orbital period of the exoplanet (in units of days),
                    'period_err': Uncertainty associated with orbital period (in units of days),
                    'conjunction_time': Time of conjunction of exoplanet transit or occultation,
                    'conjunction_time_err': Uncertainty associated with conjunction_time,
                    'pericenter_change_by_epoch': The exoplanet pericenter change with respect to epoch,
                    'pericenter_change_by_epoch_err': The uncertainties associated with pericenter_change_by_epoch,
                    'eccentricity': The exoplanet pericenter,
                    'eccentricity_err': The uncertainties associated with eccentricity,
                    'pericenter': The exoplanet inital pericenter value,
                    'pericenter_err': The uncertainties associated with pericenter.
                }

        Raises
        ------
            ValueError:
                If model specified is not a valid subclass of BaseModelEphemeris, which is either 'linear', 'quadratic', or 'precession'.
        """
        # Step 1: Get data from transit times obj
        x, y, yerr, tra_or_occ = self._get_timing_data()
        # Step 2: Create the model with the given variables & user inputs. 
        # This will return a dictionary with the model parameters as key value pairs.
        model_ephemeris_data = ModelEphemerisFactory.create_model(model_type, x, y, yerr, tra_or_occ, **kwargs)
        # Step 3: Return the data dictionary with the model parameters
        return model_ephemeris_data
    
    def _get_k_value(self, model_type):
        """Returns the number of parameters value to be used in the BIC calculation.
        
        Parameters
        ----------
            model_type: str
                Either 'linear' or 'quadratic', used to specify how many fit parameters are present in the model.

        Returns
        -------
            An int representing the number of fit parameters for the model. This will be 2 for a linear ephemeris 
            and 3 for a quadratic ephemeris.

        Raises
        ------
            ValueError
                If the model_type is an unsupported model type. Currently supported model types are 'linear' and 
                'quadratic'.
        """
        if model_type == 'linear':
            return 2
        elif model_type == 'quadratic':
            return 3
        elif model_type == 'precession':
            return 5
        else:
            raise ValueError('Only linear, quadratic, and precession models are supported at this time.')
    
    def _calc_anomalistic_period(self, P, dwdE):
       """ Calculates the anomalistic period given a period and a change in pericenter with respect to epoch.

       Uses the equation
       :math:`\\frac{P}{(1 - \\frac{1}{2*\\pi})*frac{dw}{dE}}`
       
       Parameters
       ----------
       P: float
           The exoplanet sideral orbital period.
        dwdE: float
           Change in pericenter with respect to epoch.

        Returns
        -------
           A float of the calculated anomalistic period.
       """
       result = P/(1 - (1/(2*np.pi))*dwdE)
       return result
    
    def _calc_pericenter(self, w0, dwdE, E):
       """Calculates the pericenter given a list of epochs, a pericenter value, and a change in pericenter with respect to epoch.

       Uses the equation
        :math:`w0 + \\frac{dw}{dE} * E`


       Parameters
       ----------
        E: numpy.ndarray[int]
            The epochs.
        dwdE: float
            Change in pericenter with respect to epoch.
        w0: int
            The pericenter.

        Returns
        -------
           A numpy.ndarray[float] of the calculated pericenter as a function of epochs.
       """
       result = w0 + dwdE*E
       return result
    
    def _calc_linear_model_uncertainties(self, T0_err, P_err):
        """Calculates the uncertainties of a given linear model when compared to actual data in TimingData.
        
        Uses the equation 
         - .. math::
            \\sigma(\\text{t pred, tra}) = \\sqrt{(\\sigma(T_0)^2 + \\sigma(P)^2 * E^2)}
            for transit observations
         - .. math::
            \\sigma(\\text{t pred, tra}) = \\sqrt{(\\sigma(T_0)^2 + \\sigma(P)^2 * (\\frac{1}{2} + E)^2)}
            for occultation observations
         - σ(t pred, tra) = √(σ(T0)² + σ(P)² * E²) for transit observations
         - σ(t pred, occ) = √(σ(T0)² + σ(P)² * (½ + E)²) for occultation observations
         
        where σ(T0)=conjunction time error, E=epoch, and σ(P)=period error, to calculate the uncertainties 
        between the model data and actual data over epochs.
        
        Parameters
        ----------
        T0_err: numpy.ndarray[float]
            The calculated conjunction time error from a linear model ephemeris.
        P_err: numpy.ndarray[float]
            The calculated period error from a linear model ephemeris.
        
        Returns
        -------
            A list of uncertainties associated with the model ephemeris data passed in, calculated with the 
            equation above and the TimingData epochs.
        """
        result = []
        for i, t_type in enumerate(self.timing_data.tra_or_occ):
            if t_type == 'tra':
                # transit data
                result.append(np.sqrt((T0_err**2) + ((self.timing_data.epochs[i]**2)*(P_err**2))))
            elif t_type == 'occ':
                # occultation data
                result.append(np.sqrt((T0_err**2) + (((self.timing_data.epochs[i]+0.5)**2)*(P_err**2))))
        return np.array(result)
    
    def _calc_quadratic_model_uncertainties(self, T0_err, P_err, dPdE_err):
        """Calculates the uncertainties of a given quadratic model when compared to actual data in TimingData.
        
        Uses the equation 
         - .. math::
            \\sigma(\\text{t pred, tra}) = \\sqrt{(\\sigma(T_0)^2 + (\\sigma(P)^2 * E^2) + (\\frac{1}{4} * \\sigma(\\frac{dP}{dE})^2 * E^4))} 
            for transit observations
         - .. math::
            \\sigma(\\text{t pred, tra}) = \\sqrt{(\\sigma(T_0)^2 + (\\sigma(P)^2 * (\\frac{1}{2} + E^2)) + (\\frac{1}{4} * \\sigma(\\frac{dP}{dE})^2 * E^4))} 
            for occultation observations

         - σ(t pred, tra) = √(σ(T0)² + (σ(P)² * E²) + (¼ * σ(dP/dE)² * E⁴)) for transit observation
         - σ(t pred, occ) = √(σ(T0)² + (σ(P)² * (½ + E)²) + (¼ * σ(dP/dE)² * E⁴)) for occultation observations
        where σ(T0)=conjunction time error, E=epoch, σ(P)=period error, and σ(dP/dE)=period change with respect 
        to epoch error, to calculate the uncertainties between the model data and actual data over epochs.
        
        Parameters
        ----------
        T0_err: numpy.ndarray[float]
            The calculated conjunction time error from a quadratic model ephemeris.
        P_err: numpy.ndarray[float]
            The calculated period error from a quadratic model ephemeris.
        dPdE_err: numpy.ndarray[float]
            The calculated change in period with respect to epoch error for a quadratic model ephemeris.
        
        Returns
        -------
            A list of uncertainties associated with the model ephemeris passed in, calculated with the 
            equation above and the TimingData epochs.
        """
        result = []
        for i, t_type in enumerate(self.timing_data.tra_or_occ):
            if t_type == 'tra':
                # transit data
                result.append(np.sqrt((T0_err**2) + ((self.timing_data.epochs[i]**2)*(P_err**2)) + ((1/4)*(self.timing_data.epochs[i]**4)*(dPdE_err**2))))
            elif t_type == 'occ':
                # occultation data
                result.append(np.sqrt((T0_err**2) + (((self.timing_data.epochs[i]+0.5)**2)*(P_err**2)) + ((1/4)*(self.timing_data.epochs[i]**4)*(dPdE_err**2))))
        return np.array(result)
    
    # Precession Uncertainites
    def _calc_t0_model_uncertainty(self, T0_err):
        return T0_err**2

    def _calc_eccentricity_model_uncertainty(self, P, dwdE, w0, E, e_err):
        return (-P/((1-(1/(2*np.pi))*dwdE)*np.pi) * np.cos(w0 + dwdE*E))**2 * e_err**2

    def _calc_pericenter_model_uncertainty(self, e, P, dwdE, w0, E, w0_err):
        return ((e*P)/((1-(1/(2*np.pi))*dwdE)*np.pi) * np.sin(w0 + dwdE*E))**2 * w0_err**2
    
    def _calc_change_in_pericenter_transit_model_uncertainty(self, e, P, dwdE, w0, E, dwdE_err):
        return (((-2*e*P)/((1-(1/(2*np.pi))*dwdE)**2)) * np.cos(w0 + dwdE*E) + E*np.sin(w0 + dwdE*E) * ((-e*P)/((1-(1/(2*np.pi))*dwdE)*np.pi)))**2 * dwdE_err**2
    
    def _calc_change_in_pericenter_occ_model_uncertainty(self, e, P, dwdE, w0, E, dwdE_err):
        return (((np.pi*P)/((1-(1/(2*np.pi))*dwdE)**2)) + ((2*e*P)/((1-(1/(2*np.pi))*dwdE)**2)) * np.cos(w0 + dwdE*E) + E*np.sin(w0 + dwdE*E) * ((e*P)/((1-(1/(2*np.pi))*dwdE)*np.pi)))**2 * dwdE_err**2

    def _calc_period_transit_model_uncertainty(self, e, dwdE, w0, E, P_err):
        return (E - e/((1-(1/(2*np.pi))*dwdE)*np.pi) * np.cos(w0 + dwdE*E))**2 * P_err**2
        
    def _calc_period_occ_model_uncertainty(self, e, dwdE, w0, E, P_err):
        return (E + e/(2*(1-(1/(2*np.pi))*dwdE)) + e/((1-(1/(2*np.pi))*dwdE)*np.pi)* np.cos(w0 + dwdE*E))**2 * P_err**2

    # def _get_precession_model_partial_derivatives(self, tra_or_occ, epoch)
    #     if tra:
    #         return [self._calc_t0_model_uncertainty(T0), self._calc_eccentricity_model_uncertainty(P, dwdE, w0, epoch, e_err), self._calc_pericenter_model_uncertainty(e, P, dwdE, w0, epoch, w0_err), self._calc_change_in_pericenter_transit_model_uncertainty( e, P, dwdE, w0, epoch, dwdE_err), self._calc_period_transit_model_uncertainty(e, dwdE, w0,  self.timing_data.epochs[i], P_err)]
    
    def _calc_precession_model_uncertainties(self, model_params):
        T0_err = model_params['conjunction_time_err']
        P_err = model_params['period_err']
        dwdE_err = model_params['pericenter_change_by_epoch_err']
        e_err = model_params['eccentricity_err']
        w0_err = model_params['pericenter_err']
        T0 = model_params['conjunction_time']
        P = model_params['period']
        dwdE = model_params['pericenter_change_by_epoch']
        e = model_params['eccentricity']
        w0 = model_params['pericenter']       
        result = []
        for i, t_type in enumerate(self.timing_data.tra_or_occ):
            if t_type == 'tra':
                # transit data
                result.append(np.sqrt(self._calc_t0_model_uncertainty(T0_err) + self._calc_eccentricity_model_uncertainty(P, dwdE, w0,self.timing_data.epochs[i], e_err) + self._calc_pericenter_model_uncertainty(e, P, dwdE, w0, self.timing_data.epochs[i], w0_err) + self._calc_change_in_pericenter_transit_model_uncertainty( e, P, dwdE, w0, self.timing_data.epochs[i], dwdE_err) + self._calc_period_transit_model_uncertainty(e, dwdE, w0,  self.timing_data.epochs[i], P_err)))
            elif t_type == 'occ':
                # occultation data
                result.append(np.sqrt(self._calc_t0_model_uncertainty(T0_err) + self._calc_eccentricity_model_uncertainty(P, dwdE, w0,self.timing_data.epochs[i], e_err) + self._calc_pericenter_model_uncertainty(e, P, dwdE, w0, self.timing_data.epochs[i], w0_err) + self._calc_change_in_pericenter_occ_model_uncertainty( e, P, dwdE, w0, self.timing_data.epochs[i], dwdE_err) + self._calc_period_occ_model_uncertainty(e, dwdE, w0,  self.timing_data.epochs[i], P_err)))
        return np.array(result)
    
    def _calc_linear_ephemeris(self, E, P, T0):
        """Calculates mid-times using parameters from a linear model ephemeris.
        
        Uses the equation:
         - (T0 + PE) for transit observations
         - ((T0 + ½P) + PE) for occultation observations
        to calculate the mid-time times over each epoch where T0 is conjunction time, P is period, 
        and E is epoch.

        Parameters
        ----------
            E: numpy.ndarray[int]
                The epochs pulled from the TimingData object.
            P: float
                The orbital period of the exoplanet as calculated by the linear ephemeris model.
            T0: float
                The conjunction time of the exoplanet as calculated by the linear ephemeris model.

        Returns
        -------
            A numpy array of mid-time times calculated over each epoch using the equation above.
        """
        result = []
        for i, t_type in enumerate(self.timing_data.tra_or_occ):
            if t_type == 'tra':
                # transit data
                result.append(T0 + (P*E[i]))
            elif t_type == 'occ':
                # occultation data
                result.append((T0 + 0.5*P) + (P*E[i]))
        return np.array(result)
    
    def _calc_quadratic_ephemeris(self, E, P, T0, dPdE):
        """Calculates mid-times using parameters from a quadratic model ephemeris.

        Uses the equation:
         - (T0 + PE + (½ * dPdE * E²)) for transit observations
         - ((T0 + ½P) + PE + (½ * dPdE * E²)) for occultation observations
        to calculate the mid-times over each epoch where T0 is conjunction time, P is period, E is epoch, 
        and dPdE is period change with respect to epoch.

        Parameters
        ----------
            E: numpy.ndarray[int]
                The epochs pulled from the TimingData object.
            P: float
                The orbital period of the exoplanet as calculated by the linear ephemeris model.
            T0: float
                The conjunction time of the exoplanet as calculated by the linear ephemeris model.
            dPdE: float
                The period change with respect to epoch as calculated by the linear ephemeris model.

        Returns
        -------
            A numpy array of mid-times calculated over each epoch using the equation above.
        """
        result = []
        for i, t_type in enumerate(self.timing_data.tra_or_occ):
            if t_type == 'tra':
                # transit data
                result.append(T0 + P*E[i] + 0.5*dPdE*E[i]*E[i])
            elif t_type == 'occ':
                # occultation data
                result.append((T0 + 0.5*P) + P*E[i] + 0.5*dPdE*E[i]*E[i])
        return np.array(result)
    
    def _calc_precession_ephemeris(self, E, P, T0, e, w0, dwdE):
        """Calculates mid-times using parameters from a precession model ephemeris.

        Uses the equation:
         -  T0 + E*P - (e*anomalistic period)/pi * cos(pericenter) for transit observations
         -  T0 + (anomalistic period / 2) + (e*anomalistic period)/pi * cos(pericenter) for occultation observations
        to calculate the mid-times over each epoch where T0 is conjunction time, P is sideral period, E is epoch, 
        dwdE is pericenter change with respect to epoch, w0 is intial pericenter, e is eccentricity.

        Parameters
        ----------
            E: numpy.ndarray[int]
                The epochs.
            P: float
                The exoplanet sideral orbital period.
            T0: float
                The initial mid-time, also known as conjunction time.
            e: float
                The eccentricity.
            w0: int
                The argument of periastron (initial pericenter).
            dwdE: float
                The precession rate, or the change in pericenter with respect to epoch.
            tra_or_occ: numpy.ndarray[str]
                Indicates if the data is from a transit or occultation.

        Returns
        -------
            A numpy array of mid-times calculated over each epoch using the equation above.
        """ 
        result = []
        for i, t_type in enumerate(self.timing_data.tra_or_occ):
            if t_type == "tra":
                # transit data
                result.append(T0 + E[i]*P - ((e*self._calc_anomalistic_period(P, dwdE))/np.pi)*np.cos(self._calc_pericenter(w0, dwdE, E[i])))
            elif t_type == "occ":
                # occultation data
                result.append(T0 + (self._calc_anomalistic_period(P, dwdE)/2) + (E[i]*P) + ((e*self._calc_anomalistic_period(P, dwdE))/np.pi)*np.cos(self._calc_pericenter(w0, dwdE, E[i])))
        return np.array(result)
   
    def _calc_chi_squared(self, model_mid_times):
        """Calculates the residual chi squared values for the model ephemeris.
        
        Parameters
        ----------
            model_mid_times : numpy.ndarray[float]
                Mid-times calculated from a model ephemeris. This data can be accessed through the 'model_data'
                key from a returned model ephemeris data dictionary. 
        
        Returns
        -------
            Chi-squared value : float
                The chi-squared value calculated with the equation:
                Σ(((observed mid-times - model calculated mid-times) / observed mid-time uncertainties)²)
        """
        # STEP 1: Get observed mid-times
        observed_data = self.timing_data.mid_times
        uncertainties = self.timing_data.mid_time_uncertainties
        # STEP 2: calculate X2 with observed data and model data
        return np.sum(((observed_data - model_mid_times)/uncertainties)**2)
    
    def _subtract_linear_parameters(self, model_mid_times, T0, P, E, tra_or_occ):
        """Subtracts the linear terms to show smaller changes in other model parameters for plotting functions.

        Uses the equations:
         - (model midtime - T0 - PE) for transit observations
         - (model midtime - T0 - (½P) - PE) for occultation observations
        
        Parameters
        ----------
            model_mid_times : numpy.ndarray[float]
                Mid-times calculated from a model ephemeris. This data can be accessed through the 'model_data'
                key from a returned model ephemeris data dictionary. 
            T0: float
                The conjunction time of the exoplanet as calculated by the linear ephemeris model.
            P: float
                The orbital period of the exoplanet as calculated by the linear ephemeris model.
            E: numpy.ndarray[int]
                The epochs pulled from the TimingData object.

        Returns
        -------
            A numpy array of newly calculated values for plotting.
        """
        result = []
        for i, t_type in enumerate(tra_or_occ):
            if t_type == 'tra':
                # transit data
                result.append(model_mid_times[i] - T0 - (P*E[i]))
            elif t_type == 'occ':
                # occultation data
                result.append(model_mid_times[i] - T0 - (0.5*P) - (P*E[i]))
        return np.array(result)
    
    def get_model_ephemeris(self, model_type):
        """Fits the timing data to a specified model using an LMfit Model fit.

        Parameters
        ----------
            model_type: str
                Either 'linear' or 'quadratic'. Represents the type of ephemeris to fit the data to.

        Returns
        ------- 
            model_ephemeris_data: dict
                A dictionary of parameters from the fit model ephemeris.
                    Example:

                    .. code-block:: python
            
                        {
                            'model_type': 'Either linear or quadratic',
                            'model_data': 'A list of calculated mid-times using the estimated parameters over each epoch',
                            'period': 'Estimated orbital period of the exoplanet (in units of days)',
                            'period_err': 'Uncertainty associated with orbital period (in units of days)',
                            'conjunction_time': 'Time of conjunction of exoplanet transit or occultation',
                            'conjunction_time_err': 'Uncertainty associated with conjunction_time',
                        }
                    
                    If a quadratic model was chosen, the same variables are returned, and an additional parameter is included in the dictionary:
                    
                    .. code-block:: python
                        
                        {
                            'period_change_by_epoch': 'The exoplanet period change with respect to epoch (in units of days)',
                            'period_change_by_epoch_err': 'The uncertainties associated with period_change_by_epoch (in units of days)'
                        }
        """
        model_ephemeris_data = self._get_model_parameters(model_type)
        model_ephemeris_data["model_type"] = model_type
        # Once we get parameters back, we call _calc_linear_ephemeris 
        if model_type == "linear":
            # Return dict with parameters and model data
            model_ephemeris_data["model_data"] = self._calc_linear_ephemeris(self.timing_data.epochs, model_ephemeris_data["period"], model_ephemeris_data["conjunction_time"])
        elif model_type == "quadratic":
            model_ephemeris_data["model_data"] = self._calc_quadratic_ephemeris(self.timing_data.epochs, model_ephemeris_data["period"], model_ephemeris_data["conjunction_time"], model_ephemeris_data["period_change_by_epoch"])
        elif model_type == "precession":
            model_ephemeris_data["model_data"] = self._calc_precession_ephemeris(self.timing_data.epochs, model_ephemeris_data["period"], model_ephemeris_data["conjunction_time"], model_ephemeris_data["eccentricity"], model_ephemeris_data["pericenter"], model_ephemeris_data["pericenter_change_by_epoch"])
        return model_ephemeris_data
    
    def get_ephemeris_uncertainties(self, model_params):
        """Calculates the mid-time uncertainties of specific model data when compared to the actual data. 

        Calculate the uncertainties between the model data and actual data over epochs using the equations...
        
        For linear models:
        
         - :math:`\\sigma(\\text{t pred, tra}) = \\sqrt{(\\sigma(T_0)^2 + \\sigma(P)^2 * E^2)}` for transit observations

         - :math:`\\sigma(\\text{t pred, tra}) = \\sqrt{(\\sigma(T_0)^2 + \\sigma(P)^2 * (\\frac{1}{2} + E)^2)}` for occultation observations
            
        And for quadratic models:

         - :math:`\\sigma(\\text{t pred, tra}) = \\sqrt{(\\sigma(T_0)^2 + (\\sigma(P)^2 * E^2) + (\\frac{1}{4} * \\sigma(\\frac{dP}{dE})^2 * E^4))}` for transit observations

         - :math:`\\sigma(\\text{t pred, tra}) = \\sqrt{(\\sigma(T_0)^2 + (\\sigma(P)^2 * (\\frac{1}{2} + E^2)) + (\\frac{1}{4} * \\sigma(\\frac{dP}{dE})^2 * E^4))}` for occultation observations
        
        where :math:`\\sigma(T_0) =` conjunction time error, :math:`E=` epoch, :math:`\\sigma(P)=` period error, and :math:`\\sigma(\\frac{dP}{dE})=` period change with respect to epoch error.
        
        Parameters
        ----------
        model_params: dict
            The model ephemeris data dictionary recieved from the `get_model_ephemeris` method.
        
        Returns
        -------
            A list of mid-time uncertainties associated with the model ephemeris passed in, calculated with the 
            equation above and the TimingData epochs.
        
        Raises
        ------
            KeyError
                If the model type in not in the model parameter dictionary.
            KeyError
                If the model parameter error values are not in the model parameter dictionary.
        """
        linear_params = ['conjunction_time', 'conjunction_time_err', 'period', 'period_err']
        quad_params = ['conjunction_time', 'conjunction_time_err', 'period', 'period_err', 'period_change_by_epoch', 'period_change_by_epoch_err']
        prec_params = ['conjunction_time', 'conjunction_time_err', 'period', 'period_err', 'pericenter_change_by_epoch', 'pericenter_change_by_epoch_err', 'eccentricity', 'eccentricity_err', 'pericenter', 'pericenter_err']
        if 'model_type' not in model_params:
            raise KeyError("Cannot find model type in model data. Please run the get_model_ephemeris method to return ephemeris fit parameters.")
        if model_params['model_type'] == 'linear':
            if any(linear_params) not in model_params:
                raise KeyError("Cannot find conjunction time and period and/or their respective errors in model data. Please run the get_model_ephemeris method with 'linear' model_type to return ephemeris fit parameters.")
            return self._calc_linear_model_uncertainties(model_params['conjunction_time_err'], model_params['period_err'])
        elif model_params['model_type'] == 'quadratic':
            if any(quad_params) not in model_params:
                raise KeyError("Cannot find conjunction time, period, and/or period change by epoch and/or their respective errors in model data. Please run the get_model_ephemeris method with 'quadratic' model_type to return ephemeris fit parameters.")
            return self._calc_quadratic_model_uncertainties(model_params['conjunction_time_err'], model_params['period_err'], model_params['period_change_by_epoch_err'])
        elif model_params['model_type'] == 'precession':
            if any(prec_params) not in model_params:
                raise KeyError("Cannot find conjunction time, period, eccentricity, pericenter, and/or pericenter change by epoch and/or their respective errors in model data. Please run the get_model_ephemeris method with 'precession' model_type to return ephemeris fit parameters.")
            return self._calc_precession_model_uncertainties(model_params)

    def calc_bic(self, model_data_dict):
        """Calculates the BIC value for a given model ephemeris. 
        
        The BIC value is a modified :math:`\\chi^2` value that penalizes for additional parameters. 
        Uses the equation :math:`BIC = \\chi^2 + (k * log(N))` where :math:`\\chi^2=\\sum{\\frac{(\\text{
        observed midtimes - model midtimes})}{\\text{(observed midtime uncertainties})^2}},`
        k=number of fit parameters (2 for linear models, 3 for quadratic models), and N=total number of data points.
        
        Parameters
        ----------
            model_data_dict: dict
                The model ephemeris data dictionary recieved from the `get_model_ephemeris` method.
        
        Returns
        ------- 
            A float value representing the BIC value for this model ephemeris.
        """
        # Step 1: Get value of k based on model_type (linear=2, quad=3, custom=?)
        num_params = self._get_k_value(model_data_dict['model_type'])
        # Step 2: Calculate chi-squared
        chi_squared = self._calc_chi_squared(model_data_dict['model_data'])
        # Step 3: Calculate BIC
        return chi_squared + (num_params*np.log(len(model_data_dict['model_data'])))

    def calc_delta_bic(self, model1, model2):
        """Calculates the :math:`\\Delta BIC` value between linear and quadratic model ephemerides using the given timing data. 
        
        The BIC value is a modified :math:`\\chi^2` value that penalizes for additional parameters. The
        :math:`\\Delta BIC` value is the difference between the linear BIC value and the quadratic BIC value.
        Models that have smaller values of BIC are favored. Therefore, if the :math:`\\Delta BIC` value for your
        data is a large positive number (large linear BIC - small quadratic BIC), the quadratic model is favored and
        your data indicates possible orbital decay in your extrasolar system. If the :math:`\\Delta BIC` value for
        your data is a small number or negative (small linear BIC - large quadratic BIC), then the linear model is
        favored and your data may not indicate orbital decay. 

        This function will run all model ephemeris instantiation and BIC calculations for you using the TimingData
        information you entered.

        Parameters
        ----------
            model1: str
                This is the name of the model you would like to compare to the linear model.
                Can be either "quadratic" or "precession".

        Returns
        ------- 
            delta_bic : float
                Represents the :math:`\\Delta BIC` value for this timing data. 
        """
        # For quad: lin - quad (model1="linear", model2="quadratic")
        # For prec: lin - prec (model1="linear", model2="precession")
        valid_models = ["linear", "quadratic", "precession"]
        if model1 not in valid_models or model2 not in valid_models:
            raise ValueError("Only linear, quadratic, and precession models are accepted at this time.")
        model1_data = self.get_model_ephemeris(model1)
        model2_data = self.get_model_ephemeris(model2)
        model1_bic = self.calc_bic(model1_data)
        model2_bic = self.calc_bic(model2_data)
        delta_bic = model1_bic - model2_bic
        return delta_bic
    
    def _query_nasa_exoplanet_archive(self, obj_name, ra=None, dec=None, select_query=None):
        """Queries the NASA Exoplanet Archive for system parameters.

        Parameters
        ----------
            obj_name: str
                The name of the exoplanet object.
            ra: float (Optional)
                The right ascension of the object to observe in the sky (most likely a planet or star).
            dec: float (Optional)
                The declination of the object to observe in the sky (most likely a planet or star).
            select_query: str
                The select query string. For examples please see the Astroquery documentation.
            
        Returns
        -------
            obj_data: An astropy Table object
                The table of data returned from the NASA Exoplanet Archive query. For more information on 
                how to work with these tables, please see the Astroquery NASA Exoplanet Archive documentation.
        """
        # Get object data
        obj_data = None
        if obj_name is not None:
            if select_query:
                obj_data = NasaExoplanetArchive.query_object(obj_name, select=select_query)
            else:
                obj_data = NasaExoplanetArchive.query_object(obj_name)
        elif ra is not None and dec is not None:
            if select_query:
                obj_data = NasaExoplanetArchive.query_region(
                    table="pscomppars", coordinates=SkyCoord(ra=ra*u.deg, dec=dec*u.deg),
                    radius=1.0*u.deg, select=select_query)
            else:
                obj_data = NasaExoplanetArchive.query_region(
                    table="pscomppars", coordinates=SkyCoord(ra=ra*u.deg, dec=dec*u.deg), radius=1.0*u.deg)
        else:
            raise ValueError("Object must be specified with either (1) a recognized object name in the NASA Exoplanet Archive or (2) right ascension and declination in degrees as accepted by astropy.coordinates.ra and astropy.coordinates.dec.")
        # Check that the returned data is not empty
        if obj_data is not None and len(obj_data) > 0:
            return obj_data
        else:
            if obj_name is not None:
                raise ValueError(f"Nothing found for {obj_name} in the NASA Exoplanet Archive. Please check that your object is accepted and contains data on the archive's homepage.")
            elif ra is not None and dec is not None:
                raise ValueError(f"Nothing found for the coordinates {ra}, {dec} in the NASA Exoplanet Archive. Please check that your values are correct and are in degrees as accepted by astropy.coordinates.ra and astropy.coordinates.dec.")
    
    def _get_eclipse_duration(self, obj_name, ra=None, dec=None):
        """Queries the NASA Exoplanet Archive for system parameters used in eclipse duration calculation.

        Parameters
        ----------
            obj_name: str
                The name of the exoplanet object.
            ra: float (Optional)
                The right ascension of the object to observe in the sky (most likely a planet or star).
            dec: float (Optional)
                The declination of the object to observe in the sky (most likely a planet or star).
            
        Returns
        -------
        """
        nea_data = self._query_nasa_exoplanet_archive(obj_name, ra, dec, select_query="pl_trandur")
        for val in nea_data["pl_trandur"]:
            if not(np.isnan(val)):
                val_to_store = val
                if isinstance(val, Quantity) and hasattr(val, 'mask'):
                    # If the value is masked, just store value
                    val_to_store = val.value
                return val_to_store * u.day
            
    def create_observer_obj(self, timezone, name, longitude=None, latitude=None, elevation=0.0):
        """Creates the Astroplan Observer object.

        Parameters
        ----------
            timezone: str
                The local timezone. If a string, it will be passed through pytz.timezone() to produce the timezone object.
            name: str
                The name of the observer's location. This can either be a registered Astropy site
                name (get the latest site names with `EarthLocation.get_site_names()`), which will
                return the latitude, longitude, and elevation of the site OR it can be a custom name
                to keep track of your Observer object.
            latitude: float (Optional)
                The latitude of the observer's location on Earth.
            longitude: float (Optional)
                The longitude of the observer's location on Earth.
            elevation: float (Optional)
                The elevation of the observer's location on Earth.

        Returns
        -------
            The Astroplan Observer object.
        
        Raises
        ------
            ValueError if neither coords nor name are given.
        """
        observer = None
        if longitude is not None and latitude is not None:
            # There are valid vals for lon and lat
            observer = Observer(longitude=longitude*u.deg, latitude=latitude*u.deg, elevation=elevation*u.m, timezone=timezone)
            if name is not None:
                observer.name = name
        elif name is not None:
            # No vals for lon and lat, use site name
            observer = Observer.at_site(name, timezone=timezone)
        else:
            # No coords or site name given, raise error
            raise ValueError("Observatory location must be specified with either (1) a site name specified by astropy.coordinates.EarthLocation.get_site_names() or (2) latitude and longitude in degrees as accepted by astropy.coordinates.Latitude and astropy.coordinates.Latitude.")
        return observer
            
    def create_target_obj(self, name, ra=None, dec=None):
        """Creates the Astroplan FixedTarget object.

        Parameters
        ----------
            coords: tuple(float, float) (Optional)
                The right ascension and declination of the object in the sky (most likely the planet's host star).
            name: str
                The name of the exoplanet host star. This can either be a registered object name, which will query
                a CDS name resolver (see the `Astroplan Target Documentation <https://astroplan.readthedocs.io/en/latest/api/astroplan.Target.html>`_ 
                for more information on this) OR it can be a custom name to keep track of your FixedTarget object.
            ra: float (Optional)
                The right ascension of the object to observe in the sky (most likely a planet or star).
            dec: float (Optional)
                The declination of the object to observe in the sky (most likely a planet or star).
        
        Returns
        -------
            The Astroplan FixedTarget object.

        Raises
        ------
            ValueError if neither coords nor name are given.
        """
        target = None
        if ra is not None and dec is not None:
            # There are valid vals for ra and dec
            skycoord = SkyCoord(ra=ra*u.deg, dec=dec*u.deg)
            target = FixedTarget(coord=skycoord)
            if name is not None:
                target.name = name
        elif name is not None:
            # No vals for ra & dec, query by object name
            target = FixedTarget.from_name(name)
        else:
            # Neither ra & dec or name given, raise error
            raise ValueError("Object location must be specified with either (1) an valid object name or (2) right ascension and declination in degrees as accepted by astropy.coordinates.ra and astropy.coordinates.dec.")
        return target
    
    def get_observing_schedule(self, model_data_dict, timezone, observer, target, n_transits, n_occultations, obs_start_time, exoplanet_name=None, eclipse_duration=None):
        """Returns a list of observable future transits for the target object

        Parameters
        ----------
            model_data_dict: dict
                The model ephemeris data dictionary recieved from the `get_model_ephemeris` method.
            timezone: str
                The local timezone. If a string, it will be passed through `pytz.timezone()` to produce the timezone object.
            observer: Astroplan Observer obj
                An Astroplan Observer object holding information on the observer's Earth location. Can be created 
                through the `create_observer_obj` method, or can be manually created. See the `Astroplan Observer Documentation <https://astroplan.readthedocs.io/en/latest/api/astroplan.Observer.html>`_
                for more information.
            target: Astroplan FixedTarget obj
                An Astroplan FixedTarget object holding information on the object observed. Can be created through the 
                `create_target_obj` method, or can be manually created. See the `Astroplan Target Documentation <https://astroplan.readthedocs.io/en/latest/api/astroplan.Target.html>`_
                for more information.
            n_transits: int

            n_occultations: int

            obs_start_time: 

            exoplanet_name: str (Optional)
                The name of the exoplanet. Used to query the NASA Exoplanet Archive for transit duration. If 
                no name is provided, the right ascension and declination from the FixedTarget object will be used. 
                Can also provide the transit duration manually instead using the `eclipse_duration` parameter.
            eclipse_duration: float (Optional)
                The full duration of the exoplanet transit from ingress to egress. If not given, will calculate
                using either provided system parameters or parameters pulled from the NASA Exoplanet Archive.
        """
        # This is just a mid transit time, we most likely want to use the most recent mid transit time
        # For now just using last value from calculated mid-times 
        # TODO: Should we change this to use the most recent mid transit time from the data?
        primary_eclipse_time = Time(model_data_dict['model_data'][-1], format='jd')
        # Pull orbital period from the model
        orbital_period = model_data_dict['period'] * u.day
        if eclipse_duration == None:
            # Not given, query the archive for it
            eclipse_duration = self._get_eclipse_duration(exoplanet_name, target.ra, target.dec)
        eclipsing_system = EclipsingSystem(primary_eclipse_time=primary_eclipse_time,
                                orbital_period=orbital_period, duration=eclipse_duration)
        pass
    
    def plot_model_ephemeris(self, model_data_dict, subtract_lin_params=False, show_occultations=False, save_plot=False, save_filepath=None):
        """Plots a scatterplot of epochs vs. model calculated mid-times.

        Parameters
        ----------
            model_data_dict: dict
                The model ephemeris data dictionary recieved from the `get_model_ephemeris` method.
            save_plot: bool 
                If True, will save the plot as a figure.
            save_filepath: Optional(str)
                The path used to save the plot if `save_plot` is True.
        """
        fig, ax = plt.subplots()
        y_data = model_data_dict['model_data']
        if subtract_lin_params is True:
            y_data = self._subtract_linear_parameters(model_data_dict['model_data'], model_data_dict['conjunction_time'], model_data_dict['period'], self.timing_data.epochs, self.timing_data.tra_or_occ)
        if show_occultations is True:
            occ_mask = self.timing_data.tra_or_occ == "occ"
            occ_data = model_data_dict["model_data"][occ_mask]
            if subtract_lin_params is True:
                occ_data = self._subtract_linear_parameters(occ_data, model_data_dict['conjunction_time'], model_data_dict['period'], self.timing_data.epochs[occ_mask], self.timing_data.tra_or_occ[occ_mask])
            ax.scatter(x=self.timing_data.epochs[occ_mask], y=occ_data, color="#D64309", zorder=20)
        ax.scatter(x=self.timing_data.epochs, y=y_data, color='#0033A0', zorder=10)
        ax.set_xlabel('Epochs')
        ax.set_ylabel('Mid-Times (JD TDB)')
        ax.set_title(f'{model_data_dict["model_type"].capitalize()} Model Ephemeris Mid-Times')
        ax.grid(linestyle='--', linewidth=0.25, zorder=-1)
        ax.ticklabel_format(style="plain", useOffset=False)
        if save_plot == True:
            fig.savefig(save_filepath, bbox_inches='tight', dpi=300)
        return ax

    def plot_timing_uncertainties(self, model_data_dict, save_plot=False, save_filepath=None):
        """Plots a scatterplot of epochs vs. model calculated mid-time uncertainties.

        Parameters
        ----------
            model_data_dict: dict
                The model ephemeris data dictionary recieved from the `get_model_ephemeris` method.
            save_plot: bool 
                If True, will save the plot as a figure.
            save_filepath: Optional(str)
                The path used to save the plot if `save_plot` is True.
        """
        # get uncertainties
        fig, ax = plt.subplots()
        model_uncertainties = self.get_ephemeris_uncertainties(model_data_dict)
        x = self.timing_data.epochs
        # get T(E)-T0-PE (for transits), T(E)-T0-0.5P-PE (for occultations)
        y = self._subtract_linear_parameters(model_data_dict['model_data'], model_data_dict['conjunction_time'], model_data_dict['period'], self.timing_data.epochs, self.timing_data.tra_or_occ)
        # plot the y line, then the line +- the uncertainties
        ax.plot(x, y, c='blue', label='$t(E) - T_{0} - PE$')
        ax.plot(x, y + model_uncertainties, c='red', label='$(t(E) - T_{0} - PE) + σ_{t^{pred}_{tra}}$')
        ax.plot(x, y - model_uncertainties, c='red', label='$(t(E) - T_{0} - PE) - σ_{t^{pred}_{tra}}$')
        # Add labels and show legend
        ax.set_xlabel('Epochs')
        ax.set_ylabel('Mid-Time Uncertainties (JD TDB)')
        ax.set_title(f'Uncertainties of {model_data_dict["model_type"].capitalize()} Model Ephemeris Mid-Times')
        ax.legend()
        ax.grid(linestyle='--', linewidth=0.25, zorder=-1)
        if save_plot is True:
            fig.savefig(save_filepath, bbox_inches='tight', dpi=300)
        return ax

    def plot_oc_plot(self, model, save_plot=False, save_filepath=None):
        """Plots a scatter plot of observed minus calculated values of mid-times for linear and quadratic model ephemerides over epochs.

        Parameters
        ----------
            model: str
                Either "quadratic" or "precession". One of the models being compared to the linear model.
            save_plot: bool 
                If True, will save the plot as a figure.
            save_filepath: Optional(str)
                The path used to save the plot if `save_plot` is True.
        """
        fig, ax = plt.subplots()
        DAYS_TO_SECONDS = 86400
        # y = T0 - PE - 0.5 dP/dE E^2
        # lin_model_data = self.get_model_ephemeris("linear")
        model_data = self.get_model_ephemeris(model)
        # plot observed points w/ x=epoch, y=T(E)-T0-PE, yerr=sigmaT0
        y = (self._subtract_linear_parameters(self.timing_data.mid_times, model_data['conjunction_time'], model_data['period'], self.timing_data.epochs, self.timing_data.tra_or_occ)) * DAYS_TO_SECONDS
        self.oc_vals = y
        ax.errorbar(self.timing_data.epochs, y, yerr=self.timing_data.mid_time_uncertainties*DAYS_TO_SECONDS, 
                    marker='o', ls='', color='#0033A0',
                    label=r'$t(E) - T_0 - P E$')
        if model == "quadratic":
            # Plot additional quadratic curve
            # y = 0.5 dP/dE * (E - median E)^2
            quad_model_curve = (0.5*model_data['period_change_by_epoch'])*((self.timing_data.epochs - np.median(self.timing_data.epochs))**2) * DAYS_TO_SECONDS
            ax.plot(self.timing_data.epochs,
                    (quad_model_curve),
                    color='#D64309', ls="--", label=r'$\frac{1}{2}(\frac{dP}{dE})E^2$')
        if model == "precession":
            # Plot additional precession curve
            # y = -
            tra_mask = self.timing_data.tra_or_occ == "tra"
            occ_mask = self.timing_data.tra_or_occ == "occ"
            precession_model_curve_tra = (-1*((model_data["eccentricity"] * (model_data["period"] / (1 - ((1/(2*np.pi)) * model_data["pericenter_change_by_epoch"])))) / np.pi)*(np.sin(model_data["pericenter"] + (model_data["pericenter_change_by_epoch"] * (self.timing_data.epochs[tra_mask] - np.median(self.timing_data.epochs[tra_mask])))))) * DAYS_TO_SECONDS
            precession_model_curve_occ = (((model_data["eccentricity"] * (model_data["period"] / (1 - ((1/(2*np.pi)) * model_data["pericenter_change_by_epoch"])))) / np.pi)*(np.sin(model_data["pericenter"] + (model_data["pericenter_change_by_epoch"] * (self.timing_data.epochs[occ_mask] - np.median(self.timing_data.epochs[occ_mask])))))) * DAYS_TO_SECONDS
            ax.plot(self.timing_data.epochs[tra_mask],
                    (precession_model_curve_tra),
                    color='#D64309', ls="--", label=r'$-\frac{eP_a}{\pi}\cos\omega(E)$')
                # $\frac{1}{2}(\frac{dP}{dE})E^2$
            ax.plot(self.timing_data.epochs[occ_mask],
                    (precession_model_curve_occ),
                    color='#D64309', ls=":", label=r'$\frac{eP_a}{\pi}\cos\omega(E)$')
        ax.legend()
        ax.set_xlabel('Epoch')
        ax.set_ylabel('O-C (seconds)')
        ax.set_title('Observed Minus Calculated Mid-Times')
        ax.grid(linestyle='--', linewidth=0.25, zorder=-1)
        if save_plot is True:
            fig.savefig(save_filepath, bbox_inches='tight', dpi=300)
        return ax

    def plot_running_delta_bic(self, model1, model2, save_plot=False, save_filepath=None):
        """Plots a scatterplot of epochs vs. :math:`\\Delta BIC` for each epoch.

        Starting at the third epoch, will plot the value of :math:`\\Delta BIC` for all previous epochs,
        showing how the value of :math:`\\Delta BIC` progresses over time with more observations.

        Parameters
        ----------
            model1: str
                Either "linear", "quadratic", or "precession". One of the models being compared.
            model2: str
                Either "linear", "quadratic", or "precession". One of the models being compared.
            save_plot: bool 
                If True, will save the plot as a figure.
            save_filepath: Optional(str)
                The path used to save the plot if `save_plot` is True.
        """
        # Create empty array to store values
        delta_bics = []
        # Create copy of each variable to be used
        all_epochs = self.timing_data.epochs.copy()
        all_mid_times = self.timing_data.mid_times.copy()
        all_uncertainties = self.timing_data.mid_time_uncertainties.copy()
        all_tra_or_occ = self.timing_data.tra_or_occ.copy()
        # For each epoch, calculate delta BIC using all data up to that epoch
        for i in range(0, len(all_epochs)):
            if i < max(self._get_k_value(model1), self._get_k_value(model2))-1:
                # Append 0s up until delta BIC can be calculated
                delta_bics.append(int(0))
            else:
                self.timing_data.epochs = all_epochs[:i+1]
                self.timing_data.mid_times = all_mid_times[:i+1]
                self.timing_data.mid_time_uncertainties = all_uncertainties[:i+1]
                self.timing_data.tra_or_occ = all_tra_or_occ[:i+1]
                delta_bic = self.calc_delta_bic(model1, model2)
                delta_bics.append(delta_bic)
        # Plot the data
        fig, ax = plt.subplots()
        ax.plot(self.timing_data.epochs, delta_bics, color='#0033A0', marker='.', markersize=6, mec="#D64309", ls="--", linewidth=2)
        ax.axhline(y=0, color='grey', linestyle='-', zorder=0)
        ax.set_xlabel('Epoch')
        ax.set_ylabel(r"$\Delta$BIC")
        ax.set_title(rf"Value of $\Delta$BIC Comparing {model1.capitalize()} and {model2.capitalize()} Models"
                    "\n"
                    rf"as Observational Epochs Increase")
        ax.grid(linestyle='--', linewidth=0.25, zorder=-1)
        # Save if save_plot and save_filepath have been provided
        if save_plot and save_filepath:
            fig.savefig(save_filepath, bbox_inches='tight', dpi=300)
        # Return the axis (so it can be further edited if needed)
        return ax

if __name__ == '__main__':
    # STEP 1: Upload datra from file
    bjd_filepath = "../../example_data/wasp12b_tra_occ.csv"
    bjd_no_occs_filepath = "../../example_data/WASP12b_transit_ephemeris.csv"
    isot_filepath = "../../example_data/wasp12b_isot_utc.csv"
    jd_utc_filepath = "../../example_data/wasp12b_jd_utc.csv"
    jd_utc_no_occs_filepath = "../../example_data/wasp12b_jd_utc_tra.csv"
    data = np.genfromtxt(bjd_filepath, delimiter=',', names=True, dtype=None, encoding=None)
    bjd_data_no_occs = np.genfromtxt(bjd_no_occs_filepath, delimiter=',', names=True, dtype=None, encoding=None)
    isot_data = np.genfromtxt(isot_filepath, delimiter=',', names=True, dtype=None, encoding=None)
    jd_utc_data = np.genfromtxt(jd_utc_filepath, delimiter=',', names=True, dtype=None, encoding=None)
    jd_utc_no_occs_data = np.genfromtxt(jd_utc_no_occs_filepath, delimiter=',', names=True, dtype=None, encoding=None)
    # STEP 2: Break data up into epochs, mid-times, and error
    # STEP 2.5 (Optional): Make sure the epochs are integers and not floats
    tra_or_occs = data["tra_or_occ"] # Base tra_or_occs
    epochs = data["epoch"].astype('int') # Epochs with tra_or_occs
    # epochs_no_occs = bjd_data_no_occs["epoch"].astype('int') # Epochs with ONLY tra
    # isot_mid_times = isot_data["transit_time"] # ISOT mid times
    # jd_utc_times = jd_utc_data["transit_time"] # JD UTC mid times
    # jd_utc_time_errs = jd_utc_data["sigma_transit_time"] # JD UTC mid time errs
    # jd_utc_times_no_occs = jd_utc_no_occs_data["transit_time"] # JD UTC mid times ONLY tra
    # jd_utc_time_errs_no_occs = jd_utc_no_occs_data["sigma_transit_time"] # JD UTC mid time errs ONLY tra
    bjd_mid_times = data["mid_time"] # BJD mid times
    bjd_mid_time_errs = data["mid_time_err"] # BJD mid time errs
    # bjd_mid_times_no_occs = bjd_data_no_occs["transit_time"]
    # bjd_mid_time_errs_no_occs = bjd_data_no_occs["sigma_transit_time"]
    # print(f"epochs: {list(epochs)}")
    # print(f"mid_times: {list(mid_times)}")
    # print(f"mid_time_errs: {list(mid_time_errs)}")
    # print(f"tra_or_occ: {list(tra_or_occs)}")
    # STEP 3: Create new transit times object with above data
    """NOTE: ISOT (NO UNCERTAINTIES)"""
    # times_obj1 = TimingData('isot', epochs, isot_mid_times, tra_or_occ=tra_or_occs, object_ra=97.64, object_dec=29.67, observatory_lat=43.60, observatory_lon=-116.21)
    """NOTE: JD UTC"""
    # times_obj1 = TimingData('jd', epochs, jd_utc_times, jd_utc_time_errs, tra_or_occ=tra_or_occs, object_ra=97.64, object_dec=29.67, observatory_lat=43.60, observatory_lon=-116.21)
    """NOTE: JD UTC NO UNCERTAINTIES"""
    # times_obj1 = TimingData('jd', epochs, jd_utc_times, tra_or_occ=tra_or_occs, object_ra=97.64, object_dec=29.67, observatory_lat=43.60, observatory_lon=-116.21)
    """NOTE: JD UTC NO UNCERTAINTIES NO TRA_OR_OCC"""
    # times_obj1 = TimingData('jd', epochs_no_occs, jd_utc_times_no_occs, object_ra=97.64, object_dec=29.67, observatory_lat=43.60, observatory_lon=-116.21)
    """NOTE: JD TDB (BJD) NO TRA_OR_OCC"""
    # times_obj1 = TimingData('jd', epochs_no_occs, bjd_mid_times_no_occs, bjd_mid_time_errs_no_occs, time_scale='tdb')
    """NOTE: JD TDB (BJD) ALL INFO"""
    times_obj1 = TimingData('jd', epochs, bjd_mid_times, bjd_mid_time_errs, time_scale='tdb', tra_or_occ=tra_or_occs)
    # # STEP 4: Create new ephemeris object with transit times object
    ephemeris_obj1 = Ephemeris(times_obj1)
    # STEP 5: Get model ephemeris data & BIC values
    # # LINEAR MODEL
    # linear_model_data = ephemeris_obj1.get_model_ephemeris('linear')
    # print(linear_model_data)
    # linear_model_uncertainties = ephemeris_obj1.get_ephemeris_uncertainties(linear_model_data)
    # print(linear_model_uncertainties)
    # lin_bic = ephemeris_obj1.calc_bic(linear_model_data)
    # print(lin_bic)
    # # QUADRATIC MODEL
    # quad_model_data = ephemeris_obj1.get_model_ephemeris('quadratic')
    # print(quad_model_data)
    # quad_model_uncertainties = ephemeris_obj1.get_ephemeris_uncertainties(quad_model_data)
    # print(quad_model_uncertainties)
    # quad_bic = ephemeris_obj1.calc_bic(quad_model_data)
    # print(quad_bic)
    # STEP 5.5a: Get the delta BIC value for the linear and quadratic models
    # delta_bic_lq = ephemeris_obj1.calc_delta_bic("linear", "quadratic")
    # print(delta_bic_lq)
    # STEP 5.5b: Get the delta BIC value for the linear and precession models
    # delta_bic_lp = ephemeris_obj1.calc_delta_bic("linear", "precession")
    # print(delta_bic_lp)

    # PRECESSION MODEL
    # precession_model_data = ephemeris_obj1.get_model_ephemeris("precession")
    # print(precession_model_data)

    # STEP 6: Show a plot of the model ephemeris data
    # ephemeris_obj1.plot_model_ephemeris(linear_model_data, save_plot=False)
    # plt.show()
    # ephemeris_obj1.plot_model_ephemeris(quad_model_data, save_plot=False)
    # plt.show()

    # STEP 7: Uncertainties plot
    # ephemeris_obj1.plot_timing_uncertainties(linear_model_data, save_plot=False)
    # plt.show()
    # ephemeris_obj1.plot_timing_uncertainties(quad_model_data, save_plot=False)
    # plt.show()
    
    # STEP 8: O-C Plot
    # ephemeris_obj1.plot_oc_plot("quadratic", save_plot=False)
    # plt.show()

    # ephemeris_obj1._get_eclipse_duration("TrES-3 b")
    observer_obj = ephemeris_obj1.create_observer_obj(timezone="US/Mountain", longitude=-116.208710, latitude=43.602,
                                                      elevation=821, name="BoiseState")
    target_obj = ephemeris_obj1.create_target_obj("TrES-3")
    print(observer_obj, target_obj)

    # STEP 9: Running delta BIC plot
    # running_bic_plot = ephemeris_obj1.plot_running_delta_bic(model1="linear", model2="quadratic", save_plot=False)
    # plt.show()

    # nea_data = ephemeris_obj1._get_eclipse_system_params("WASP-12 b", ra=None, dec=None)
    # # nea_data = ephemeris_obj1._query_nasa_exoplanet_archive("WASP-12 b", select_query="pl_ratror,pl_orbsmax,pl_imppar,pl_orbincl")
    # print(nea_data)
    # print(np.arcsin(0.3642601363) * 0.3474 * 24)<|MERGE_RESOLUTION|>--- conflicted
+++ resolved
@@ -9,13 +9,8 @@
 from astroplan import FixedTarget, Observer, EclipsingSystem
 from astroquery.ipac.nexsci.nasa_exoplanet_archive import NasaExoplanetArchive
 # from susie.timing_data import TimingData # Use this for package pushes
-<<<<<<< HEAD
-# from .timing_data import TimingData # Use this for running tests
-from timing_data import TimingData # Use this for running this file
-=======
 from .timing_data import TimingData # Use this for running tests
 # from timing_data import TimingData # Use this for running this file
->>>>>>> 78226ff1
 
 class BaseModelEphemeris(ABC):
     """Abstract class that defines the structure of different model ephemeris classes."""
