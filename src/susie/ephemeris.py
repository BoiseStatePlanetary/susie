from abc import ABC, abstractmethod
import numpy as np
import matplotlib.pyplot as plt
from lmfit import Model
import astropy.units as u
from astropy.time import Time
from astropy.coordinates import SkyCoord
from astroplan import FixedTarget, Observer, EclipsingSystem
# from susie.timing_data import TimingData # Use this for package pushes
from .timing_data import TimingData # Use this for running tests
# from timing_data import TimingData # Use this for running this file

class BaseModelEphemeris(ABC):
    """Abstract class that defines the structure of different model ephemeris classes."""
    @abstractmethod
    def fit_model(self, x, y, yerr, tra_or_occ):
        """Fits a model ephemeris to timing data.

        Defines the structure for fitting a model (linear or quadratic) to timing data. 
        All subclasses must implement this method.

        Parameters
        ----------
            x : numpy.ndarray[int]
                The epoch data as recieved from the TimingData object.
            y : numpy.ndarray[float]
                The mid-time data as recieved from the TimingData object.
            yerr : numpy.ndarray[float]
                The mid-time error data as recieved from the TimingData object.
            tra_or_occ: numpy.ndarray[str]
                Indicates if each point of data is taken from a transit or an occultation.

        Returns
        ------- 
            A dictionary containing fitted model parameters. 
        """
        pass


class LinearModelEphemeris(BaseModelEphemeris):
    """Subclass of BaseModelEphemeris that implements a linear fit."""
    def lin_fit(self, E, P, T0, tra_or_occ):
        """Calculates a linear function with given data.

        Uses the equation 
         - (period * epochs + initial mid time) for transit observations 
         - (period * epochs + (initial mid time + (½ * period ))) for occultation observations 
        
        as a linear function for an LMfit Model.
        
        Parameters
        ----------
            E: numpy.ndarray[float]
                The epochs.
            P: float
                The exoplanet orbital period.
            T0: float
                The initial mid-time, also known as conjunction time.
            tra_or_occ: 
                Indicates if the data is from a transit or occultation.
        
        Returns
        -------
            result: numpy.ndarray[float]
                A linear function to be used with the LMfit Model, returned as:
                    :math:`P*E + T_0` if the data point is an observed transit (denoted by 0)
                    :math:`P*E + (T_0 + \\frac{1}{2}*P)` if the data point is an observed occultation (denoted by 1)
        """
        result = np.zeros_like(E)
        for i, t_type in enumerate(tra_or_occ):
            if t_type == 0:
                # transit data
                result[i] = P*E[i] + T0
            elif t_type == 1:
                # occultation data
                result[i] = P*E[i] + (T0 + 0.5*P)
        return result
    
    def fit_model(self, x, y, yerr, tra_or_occ):
        """Fits a linear model to ephemeris data.

        Compares the model ephemeris data to the linear fit created by data in TimingData object calculated 
        with lin_fit method. Then minimizes the difference between the two sets of data. LMfit Model then 
        returns the parameters of the linear function corresponding to period, conjunction time, and their 
        respective errors. These parameters are returned in a dictionary to the user.

        Parameters
        ----------
            x: numpy.ndarray[int]
                The epoch data as recieved from the TimingData object.
            y: numpy.ndarray[float]
                The mid-time data as recieved from the TimingData object.
            yerr: numpy.ndarray[float]
                The mid-time error data as recieved from the TimingData object.
            tra_or_occ: numpy.ndarray[str]
                Indicates if each point of data is taken from a transit or an occultation.

        Returns
        ------- 
        return_data: dict
            A dictionary of parameters from the fit model ephemeris.
            Example:

            .. code-block:: python

                {
                'period': Estimated orbital period of the exoplanet (in units of days),
                'period_err': Uncertainty associated with orbital period (in units of days),
                'conjunction_time': Time of conjunction of exoplanet transit or occultation,
                'conjunction_time_err': Uncertainty associated with conjunction_time
                }
        """
        tra_or_occ_enum = [0 if i == 'tra' else 1 for i in tra_or_occ]
        model = Model(self.lin_fit, independent_vars=['E', 'tra_or_occ'])
        # TODO: Should we set this as the base estimate for T0 and P or should we try to find a good estimate to start with?
        params = model.make_params(T0=0., P=1.091423, tra_or_occ=tra_or_occ_enum)
        result = model.fit(y, params, weights=1.0/yerr, E=x, tra_or_occ=tra_or_occ_enum)
        return_data = {
            'period': result.params['P'].value,
            'period_err': result.params['P'].stderr,
            'conjunction_time': result.params['T0'].value,
            'conjunction_time_err': result.params['T0'].stderr
        }
        return(return_data)

<<<<<<< HEAD
=======

>>>>>>> 5767f0a5
class QuadraticModelEphemeris(BaseModelEphemeris):
    """Subclass of BaseModelEphemeris that implements a quadratic fit."""
    def quad_fit(self, E, dPdE, P, T0, tra_or_occ):
        """Calculates a quadratic function with given data.

        Uses the equation 
         - ((0.5 * change in period over epoch * (epoch²)) + (period * epoch) + conjunction time) for transit observations
         - ((0.5 * change in period over epoch * (epoch²)) + (period * epoch) + conjunction time) for occultation observations as a quadratic function for the LMfit Model.
        
        Parameters
        ----------
            E: numpy.ndarray[int]
                The epochs.
            dPdE: float
                Change in period with respect to epoch.
            P: float
                The exoplanet orbital period.
            T0: float
                The initial mid-time, also known as conjunction time.
            tra_or_occ: 
                Indicates if the data is from a transit or occultation.
        
        Returns
        -------
            result: numpy.ndarray[float]
                A quadratic function to be used with the LMfit Model, returned as:
                    :math:`\\frac{1}{2}*\\frac{dP}{dE}*E^2 + P*E + T_0` if the data point is an observed transit (denoted by 0)
                    :math:`\\frac{1}{2}*\\frac{dP}{dE}*E^2 + P*E + (T_0 + \\frac{1}{2}*P)` if the data point is an observed occultation (denoted by 1)
        """
        result = np.zeros_like(E)
        for i, t_type in enumerate(tra_or_occ):
            if t_type == 0:
                # transit data
                result[i] = T0 + P*E[i] + 0.5*dPdE*E[i]*E[i] 
            elif t_type == 1:
                # occultation data
                result[i] = (T0 + 0.5*P) + P*E[i] + 0.5*dPdE*E[i]*E[i] 
        return result
    
    def fit_model(self, x, y, yerr, tra_or_occ):
        """Fits a quadratic model to ephemeris data.

        Compares the model ephemeris data to the quadratic fit calculated with quad_fit method. Then minimizes 
        the difference between the two sets of data. The LMfit Model then returns the parameters of the quadratic 
        function corresponding to period, conjunction time, period change by epoch, and their respective errors. 
        These parameters are returned in a dictionary to the user.

        Parameters
        ----------
            x: numpy.ndarray[int]
                The epoch data as recieved from the TimingData object.
            y: numpy.ndarray[float]
                The mid-time data as recieved from the TimingData object.
            yerr: numpy.ndarray[float]
                The mid-time error data as recieved from the TimingData object.
            tra_or_occ: numpy.ndarray[str]
                Indicates if each point of data is taken from a transit or an occultation.

        Returns
        ------- 
        return_data: dict
            A dictionary of parameters from the fit model ephemeris. 
            Example:
                {
                 'period': Estimated orbital period of the exoplanet (in units of days),
                 'period_err': Uncertainty associated with orbital period (in units of days),
                 'conjunction_time': Time of conjunction of exoplanet transit or occultation,
                 'conjunction_time_err': Uncertainty associated with conjunction_time
                 'period_change_by_epoch': The exoplanet period change with respect to epoch (in units of days),
                 'period_change_by_epoch_err': The uncertainties associated with period_change_by_epoch (in units of days)
                }
        """
        tra_or_occ_enum = [0 if i == 'tra' else 1 for i in tra_or_occ]
        model = Model(self.quad_fit, independent_vars=['E', 'tra_or_occ'])
        # TODO: Should we set this as the base estimate for T0 and P or should we try to find a good estimate to start with?
        params = model.make_params(T0=0., P=1.091423, dPdE=0., tra_or_occ=tra_or_occ_enum)
        result = model.fit(y, params, weights=1.0/yerr, E=x, tra_or_occ=tra_or_occ_enum)
        return_data = {
            'period': result.params['P'].value,
            'period_err': result.params['P'].stderr,
            'conjunction_time': result.params['T0'].value,
            'conjunction_time_err': result.params['T0'].stderr,
            'period_change_by_epoch': result.params['dPdE'].value,
            'period_change_by_epoch_err': result.params['dPdE'].stderr
        }
        return(return_data)
    

class PrecessionModelEphemeris(BaseModelEphemeris):
<<<<<<< HEAD
    def precession_fit(self, E, T0, PA, dWdE, W0, e, tra_or_occ):
        """
        
        Parameters
        ----------
            E: 
                epoch
            T0:
                conjunction time
            PA: 
                Anomalistic period
            dWdP: 
                Change in pericenter
            W0:
                Pericenter
            e:
                eccentricity
            tra_or_occ:

        """
        result = np.zeros_like(E)
        for i, t_type in enumerate(tra_or_occ):
           if t_type == 0:
            # transit data
            result[i] = T0 + E*(PA(1 - (1/(2*np.pi))*dWdE)) - ((e*PA)/np.pi)*np.cos(W0 + dWdE*E)
           elif t_type == 1:
            # occultation data
            result[i] = T0 + PA/2 + E*(PA(1 - (1/(2*np.pi))*dWdE)) + ((e*PA)/np.pi)*np.cos(W0 + dWdE*E)
        return result
    
    def anomalistic_period_fit(self, dWdE):
        """TODO: Put in the function for this here"""

    def fit_model(self, x, y, yerr, tra_or_occ):
        tra_or_occ_enum = [0 if i == 'tra' else 1 for i in tra_or_occ]
        model = Model(self.precession_fit, independent_vars=['E', 'tra_or_occ'])
        params = model.make_params(T0=0., P=1.091423, dWdE=0., e=0.049, PA=1.091423, W0=-74, tra_or_occ=tra_or_occ_enum)
        result = model.fit(y, params, weights=1.0/yerr, E=x, tra_or_occ=tra_or_occ_enum)
        return_data = {
            'period': result.params['P'].value,
            'period_err': result.params['P'].stderr,
            'conjunction_time': result.params['T0'].value,
            'conjunction_time_err': result.params['T0'].stderr,
            'pericenter_change_by_epoch': result.params['dWdE'].value,
            'pericenter_change_by_epoch_err': result.params['dWdE'].stderr,
            'eccentricity': result.params['e'].value,
            'eccentricity_err': result.params['e'].stderr,
            'anomalistic_period': result.params['PA'].value,
            'anomalistic_period_err': result.params['PA'].stderr,
            'pericenter': result.params['W0'].value,
            'pericenter_err': result.params['W0'].stderr
        }
        return(return_data)


class ModelEphemerisFactory:
    """Factory class for selecting which type of ephemeris class (linear or quadratic) to use."""
    @staticmethod
    def create_model(model_type, x, y, yerr, tra_or_occ):
        """Instantiates the appropriate BaseModelEphemeris subclass and runs fit_model method.

        Based on the given user input of model type (linear or quadratic) the factory will create the 
        corresponding subclass of BaseModelEphemeris and run the fit_model method to recieve the model 
        ephemeris return data dictionary.
        
        Parameters
        ----------
            model_type: str
                The name of the model ephemeris to create, either 'linear' or 'quadratic'.
            x: numpy.ndarray[int]
                The epoch data as recieved from the TimingData object.
            y: numpy.ndarray[float]
                The mid-time data as recieved from the TimingData object.
            yerr: numpy.ndarray[float]
                The mid-time error data as recieved from the TimingData object.
            tra_or_occ: numpy.ndarray[str]
                Indicates if each point of data is taken from a transit or an occultation.

        Returns
=======
    """ Subclass of BaseModelEphemeris that implements a precession fit.
    """
    def anomalistic_period(self, P, dwdE):
       PA = P/(1 - (1/(2*np.pi))*dwdE)
       return PA
    
    def pericenter(self, W0, dwdE, E):
       w = W0 + dwdE*E
       return w
    
    def precession_fit(self, E, T0, P, dwdE, W0, e, tra_or_occ):
        """Calculates a precession function with given data.

        Uses the equation 
         -  ????? for transit observations
         -  ????? for occultation observations as a precession function for the LMfit Model.
        
        Parameters
        ----------
            e: float
                The eccentricity.
            E: numpy.ndarray[int]
                The epochs.
            dwdE: float
                Change in pericenter with respect to epoch.
            P: float
                The exoplanet sideral orbital period.
            T0: float
                The initial mid-time, also known as conjunction time.
            tra_or_occ: numpy.ndarray[str]
                Indicates if the data is from a transit or occultation.
            W0: int
                The intial pericenter.
        
        Returns
        -------
            result: numpy.ndarray[float]
                A precession function to be used with the LMfit Model, returned as:
                ?????
                ?????
        """
        result = np.zeros_like(E)
        for i, t_type in enumerate(tra_or_occ):
           if t_type == 0:
            # transit data
            result[i] = T0 + E*P - ((e*self.anomalistic_period(P, dwdE))/np.pi)*np.cos(self.pericenter(W0, dwdE, E))
           elif t_type == 1:
            # occultation data
            result[i] = T0 + self.anomalistic_period(P, dwdE)/2 + E(self.anomalistic_period(P, dwdE)(1 - (1/(2*np.pi))*dwdE)) + ((e*self.anomalistic_period(P, dwdE))/np.pi)*np.cos(self.pericenter(W0, dwdE, E))
        return result

    def fit_model(self, x, y, yerr, tra_or_occ):
        tra_or_occ_enum = [0 if i == 'tra' else 1 for i in tra_or_occ]
        model = Model(self.precession_fit, independent_vars=['E', 'tra_or_occ'])
        params = model.make_params(T0=0., P=1.091423, dWdE=0., e=0.049, W0=-74, tra_or_occ=tra_or_occ_enum)
        result = model.fit(y, params, weights=1.0/yerr, E=x, tra_or_occ=tra_or_occ_enum)
        return_data = {
            'period': result.params['P'].value,
            'period_err': result.params['P'].stderr,
            'conjunction_time': result.params['T0'].value,
            'conjunction_time_err': result.params['T0'].stderr,
            'pericenter_change_by_epoch': result.params['dWdE'].value,
            'pericenter_change_by_epoch_err': result.params['dWdE'].stderr,
            'eccentricity': result.params['e'].value,
            'eccentricity_err': result.params['e'].stderr,

            'pericenter': result.params['W0'].value,
            'pericenter_err': result.params['W0'].stderr
        }
        return(return_data)


class ModelEphemerisFactory:
    """Factory class for selecting which type of ephemeris class (linear or quadratic) to use."""
    @staticmethod
    def create_model(model_type, x, y, yerr, tra_or_occ):
        """Instantiates the appropriate BaseModelEphemeris subclass and runs fit_model method.

        Based on the given user input of model type (linear or quadratic) the factory will create the 
        corresponding subclass of BaseModelEphemeris and run the fit_model method to recieve the model 
        ephemeris return data dictionary.
        
        Parameters
        ----------
            model_type: str
                The name of the model ephemeris to create, either 'linear' or 'quadratic'.
            x: numpy.ndarray[int]
                The epoch data as recieved from the TimingData object.
            y: numpy.ndarray[float]
                The mid-time data as recieved from the TimingData object.
            yerr: numpy.ndarray[float]
                The mid-time error data as recieved from the TimingData object.
            tra_or_occ: numpy.ndarray[str]
                Indicates if each point of data is taken from a transit or an occultation.

        Returns
>>>>>>> 5767f0a5
        ------- 
            Model : dict
                A dictionary of parameters from the fit model ephemeris. If a linear model was chosen, these parameters are:
                    * 'period': Estimated orbital period of the exoplanet (in units of days),
                    * 'period_err': Uncertainty associated with orbital period (in units of days),
                    * 'conjunction_time': Time of conjunction of exoplanet transit or occultation,
                    * 'conjunction_time_err': Uncertainty associated with conjunction_time
                If a quadratic model was chosen, the same variables are returned, and an additional parameter is included in the dictionary:
                    * 'period_change_by_epoch': The exoplanet period change with respect to epoch (in units of days),
                    * 'period_change_by_epoch_err': The uncertainties associated with period_change_by_epoch (in units of days)
        
        Raises
        ------
            ValueError:
                If model specified is not a valid subclass of BaseModelEphemeris, which is either 'linear' or 'quadratic'.
        """
        models = {
            'linear': LinearModelEphemeris(),
            'quadratic': QuadraticModelEphemeris()
        }
        if model_type not in models:
            raise ValueError(f"Invalid model type: {model_type}")
        model = models[model_type]
        return model.fit_model(x, y, yerr, tra_or_occ)


class Ephemeris(object):
    """Represents the model ephemeris using transit or occultation mid-time data over epochs.

    Parameters
    -----------
    timing_data: TimingData obj
        A successfully instantiated TimingData object holding epochs, mid-times, and uncertainties.
        
    Raises
    ----------
     ValueError:
        Raised if timing_data is not an instance of the TimingData object.
    """
    def __init__(self, timing_data):
        """Initializing the model ephemeris object

        Parameters
        -----------
        timing_data: TimingData obj
            A successfully instantiated TimingData object holding epochs, mid-times, and uncertainties.
        
        Raises
        ------
            ValueError :
                error raised if 'timing_data' is not an instance of 'TimingData' object.
        """
        self.timing_data = timing_data
        self._validate()

    def _validate(self):
        """Check that timing_data is an instance of the TimingData object.

        Raises
        ------
            ValueError :
                error raised if 'timing_data' is not an instance of 'TimingData' object.
        """
        if not isinstance(self.timing_data, TimingData):
            raise ValueError("Variable 'timing_data' expected type of object 'TimingData'.")
        
    def _get_timing_data(self):
        """Returns timing data for use.

        Returns the epoch, mid-time, and mid-time uncertainty data from the TimingData object.

        Returns
        -------
            x: numpy.ndarray[int]
                The epoch data as recieved from the TimingData object.
            y: numpy.ndarray[float]
                The mid-time data as recieved from the TimingData object.
            yerr: numpy.ndarray[float]
                The mid-time error data as recieved from the TimingData object.
            tra_or_occ: numpy.ndarray[str]
                Indicates if each point of data is taken from a transit or an occultation.
        """
        x = self.timing_data.epochs
        y = self.timing_data.mid_times
        yerr = self.timing_data.mid_time_uncertainties
        tra_or_occ = self.timing_data.tra_or_occ
        return x, y, yerr, tra_or_occ
    
    def _get_model_parameters(self, model_type, **kwargs):
        """Creates the model ephemeris object and returns model parameters.
        
        This method fetches data from the TimingData object to be used in the model ephemeris. 
        It creates the appropriate subclass of BaseModelEphemeris using the ModelEphemeris factory, then runs 
        the fit_model method to return the model parameters dictionary to the user.

        Parameters
        ----------
            model_type: str
                Either 'linear' or 'quadratic'. The ephemeris subclass specified to create and run.

        Returns
        -------
            model_ephemeris_data: dict
                A dictionary of parameters from the fit model ephemeris. 
                If a linear model was chosen, these parameters are:
                {
                    'period': Estimated orbital period of the exoplanet (in units of days),
                    'period_err': Uncertainty associated with orbital period (in units of days),
                    'conjunction_time': Time of conjunction of exoplanet transit or occultation,
                    'conjunction_time_err': Uncertainty associated with conjunction_time
                }
                If a quadratic model was chosen, the same variables are returned, and an additional parameter is included in the dictionary:
                {
                    'period_change_by_epoch': The exoplanet period change with respect to epoch (in units of days),
                    'period_change_by_epoch_err': The uncertainties associated with period_change_by_epoch (in units of days)
                }

        Raises
        ------
            ValueError:
                If model specified is not a valid subclass of BaseModelEphemeris, which is either 'linear' or 'quadratic'.
        """
        # Step 1: Get data from transit times obj
        x, y, yerr, tra_or_occ = self._get_timing_data()
        # Step 2: Create the model with the given variables & user inputs. 
        # This will return a dictionary with the model parameters as key value pairs.
        model_ephemeris_data = ModelEphemerisFactory.create_model(model_type, x, y, yerr, tra_or_occ, **kwargs)
        # Step 3: Return the data dictionary with the model parameters
        return model_ephemeris_data
    
    def _get_k_value(self, model_type):
        """Returns the number of parameters value to be used in the BIC calculation.
        
        Parameters
        ----------
            model_type: str
                Either 'linear' or 'quadratic', used to specify how many fit parameters are present in the model.

        Returns
        -------
            An int representing the number of fit parameters for the model. This will be 2 for a linear ephemeris 
            and 3 for a quadratic ephemeris.

        Raises
        ------
            ValueError
                If the model_type is an unsupported model type. Currently supported model types are 'linear' and 
                'quadratic'.
        """
        if model_type == 'linear':
            return 2
        elif model_type == 'quadratic':
            return 3
        else:
            raise ValueError('Only linear and quadratic models are supported at this time.')
    
    def _calc_linear_model_uncertainties(self, T0_err, P_err):
        """Calculates the uncertainties of a given linear model when compared to actual data in TimingData.
        
        Uses the equation 
         - .. math::
            \\sigma(\\text{t pred, tra}) = \\sqrt{(\\sigma(T_0)^2 + \\sigma(P)^2 * E^2)}
            for transit observations
         - .. math::
            \\sigma(\\text{t pred, tra}) = \\sqrt{(\\sigma(T_0)^2 + \\sigma(P)^2 * (\\frac{1}{2} + E)^2)}
            for occultation observations
         - σ(t pred, tra) = √(σ(T0)² + σ(P)² * E²) for transit observations
         - σ(t pred, occ) = √(σ(T0)² + σ(P)² * (½ + E)²) for occultation observations
         
        where σ(T0)=conjunction time error, E=epoch, and σ(P)=period error, to calculate the uncertainties 
        between the model data and actual data over epochs.
        
        Parameters
        ----------
        T0_err: numpy.ndarray[float]
            The calculated conjunction time error from a linear model ephemeris.
        P_err: numpy.ndarray[float]
            The calculated period error from a linear model ephemeris.
        
        Returns
        -------
            A list of uncertainties associated with the model ephemeris data passed in, calculated with the 
            equation above and the TimingData epochs.
        """
        result = []
        for i, t_type in enumerate(self.timing_data.tra_or_occ):
            if t_type == 'tra':
                # transit data
                result.append(np.sqrt((T0_err**2) + ((self.timing_data.epochs[i]**2)*(P_err**2))))
            elif t_type == 'occ':
                # occultation data
                result.append(np.sqrt((T0_err**2) + (((self.timing_data.epochs[i]+0.5)**2)*(P_err**2))))
        return np.array(result)
    
    def _calc_quadratic_model_uncertainties(self, T0_err, P_err, dPdE_err):
        """Calculates the uncertainties of a given quadratic model when compared to actual data in TimingData.
        
        Uses the equation 
         - .. math::
            \\sigma(\\text{t pred, tra}) = \\sqrt{(\\sigma(T_0)^2 + (\\sigma(P)^2 * E^2) + (\\frac{1}{4} * \\sigma(\\frac{dP}{dE})^2 * E^4))} 
            for transit observations
         - .. math::
            \\sigma(\\text{t pred, tra}) = \\sqrt{(\\sigma(T_0)^2 + (\\sigma(P)^2 * (\\frac{1}{2} + E^2)) + (\\frac{1}{4} * \\sigma(\\frac{dP}{dE})^2 * E^4))} 
            for occultation observations

         - σ(t pred, tra) = √(σ(T0)² + (σ(P)² * E²) + (¼ * σ(dP/dE)² * E⁴)) for transit observation
         - σ(t pred, occ) = √(σ(T0)² + (σ(P)² * (½ + E)²) + (¼ * σ(dP/dE)² * E⁴)) for occultation observations
        where σ(T0)=conjunction time error, E=epoch, σ(P)=period error, and σ(dP/dE)=period change with respect 
        to epoch error, to calculate the uncertainties between the model data and actual data over epochs.
        
        Parameters
        ----------
        T0_err: numpy.ndarray[float]
            The calculated conjunction time error from a quadratic model ephemeris.
        P_err: numpy.ndarray[float]
            The calculated period error from a quadratic model ephemeris.
        dPdE_err: numpy.ndarray[float]
            The calculated change in period with respect to epoch error for a quadratic model ephemeris.
        
        Returns
        -------
            A list of uncertainties associated with the model ephemeris passed in, calculated with the 
            equation above and the TimingData epochs.
        """
        result = []
        for i, t_type in enumerate(self.timing_data.tra_or_occ):
            if t_type == 'tra':
                # transit data
                result.append(np.sqrt((T0_err**2) + ((self.timing_data.epochs[i]**2)*(P_err**2)) + ((1/4)*(self.timing_data.epochs[i]**4)*(dPdE_err**2))))
            elif t_type == 'occ':
                # occultation data
                result.append(np.sqrt((T0_err**2) + (((self.timing_data.epochs[i]+0.5)**2)*(P_err**2)) + ((1/4)*(self.timing_data.epochs[i]**4)*(dPdE_err**2))))
        return np.array(result)
<<<<<<< HEAD
    
    def _calc_anomalistic_period(self, model_dict):
        """TODO
        """
        # Add in function for this
        # Pull model parameters to calculate it

    def _calc_precession_ephemeris(self, model_dict):
        """TODO"""
        # function for precession
        # t0 + 3823 + self._calc_anomalistic_period(model_dict) + ...
=======
>>>>>>> 5767f0a5
    
    def _calc_linear_ephemeris(self, E, P, T0):
        """Calculates mid-times using parameters from a linear model ephemeris.
        
        Uses the equation:
         - (T0 + PE) for transit observations
         - ((T0 + ½P) + PE) for occultation observations
        to calculate the mid-time times over each epoch where T0 is conjunction time, P is period, 
        and E is epoch.

        Parameters
        ----------
            E: numpy.ndarray[int]
                The epochs pulled from the TimingData object.
            P: float
                The orbital period of the exoplanet as calculated by the linear ephemeris model.
            T0: float
                The conjunction time of the exoplanet as calculated by the linear ephemeris model.

        Returns
        -------
            A numpy array of mid-time times calculated over each epoch using the equation above.
        """
        result = []
        for i, t_type in enumerate(self.timing_data.tra_or_occ):
            if t_type == 'tra':
                # transit data
                result.append(T0 + (P*E[i]))
            elif t_type == 'occ':
                # occultation data
                result.append((T0 + 0.5*P) + (P*E[i]))
        return np.array(result)
    
    def _calc_quadratic_ephemeris(self, E, P, T0, dPdE):
        """Calculates mid-times using parameters from a quadratic model ephemeris.

        Uses the equation:
         - (T0 + PE + (½ * dPdE * E²)) for transit observations
         - ((T0 + ½P) + PE + (½ * dPdE * E²)) for occultation observations
        to calculate the mid-times over each epoch where T0 is conjunction time, P is period, E is epoch, 
        and dPdE is period change with respect to epoch.

        Parameters
        ----------
            E: numpy.ndarray[int]
                The epochs pulled from the TimingData object.
            P: float
                The orbital period of the exoplanet as calculated by the linear ephemeris model.
            T0: float
                The conjunction time of the exoplanet as calculated by the linear ephemeris model.
            dPdE: float
                The period change with respect to epoch as calculated by the linear ephemeris model.

        Returns
        -------
            A numpy array of mid-times calculated over each epoch using the equation above.
        """
        result = []
        for i, t_type in enumerate(self.timing_data.tra_or_occ):
            if t_type == 'tra':
                # transit data
                result.append(T0 + P*E[i] + 0.5*dPdE*E[i]*E[i])
            elif t_type == 'occ':
                # occultation data
                result.append((T0 + 0.5*P) + P*E[i] + 0.5*dPdE*E[i]*E[i])
        return np.array(result)
    
    def _calc_chi_squared(self, model_mid_times):
        """Calculates the residual chi squared values for the model ephemeris.
        
        Parameters
        ----------
            model_mid_times : numpy.ndarray[float]
                Mid-times calculated from a model ephemeris. This data can be accessed through the 'model_data'
                key from a returned model ephemeris data dictionary. 
        
        Returns
        -------
            Chi-squared value : float
                The chi-squared value calculated with the equation:
                Σ(((observed mid-times - model calculated mid-times) / observed mid-time uncertainties)²)
        """
        # STEP 1: Get observed mid-times
        observed_data = self.timing_data.mid_times
        uncertainties = self.timing_data.mid_time_uncertainties
        # STEP 2: calculate X2 with observed data and model data
        return np.sum(((observed_data - model_mid_times)/uncertainties)**2)
    
    def _subtract_plotting_parameters(self, model_mid_times, T0, P, E):
        """Subtracts the first terms to show smaller changes for plotting functions.

        Uses the equation:
         - (model midtime - T0 - PE) for transit observations
         - (model midtime - T0 - (½P) - PE) for occultation observations
        
        Parameters
        ----------
            model_mid_times : numpy.ndarray[float]
                Mid-times calculated from a model ephemeris. This data can be accessed through the 'model_data'
                key from a returned model ephemeris data dictionary. 
            T0: float
                The conjunction time of the exoplanet as calculated by the linear ephemeris model.
            P: float
                The orbital period of the exoplanet as calculated by the linear ephemeris model.
            E: numpy.ndarray[int]
                The epochs pulled from the TimingData object.

        Returns
        -------
            A numpy array of newly calculated values for plotting.
        """
        result = []
        for i, t_type in enumerate(self.timing_data.tra_or_occ):
            if t_type == 'tra':
                # transit data
                result.append(model_mid_times[i] - T0 - (P*E[i]))
            elif t_type == 'occ':
                # occultation data
                result.append(model_mid_times[i] - T0 - (0.5*P) - (P*E[i]))
        return np.array(result)
    
    def get_model_ephemeris(self, model_type):
        """Fits the timing data to a specified model using an LMfit Model fit.

        Parameters
        ----------
            model_type: str
                Either 'linear' or 'quadratic'. Represents the type of ephemeris to fit the data to.

        Returns
        ------- 
            model_ephemeris_data: dict
                A dictionary of parameters from the fit model ephemeris.
                    Example:

                    .. code-block:: python
            
                        {
                            'model_type': 'Either linear or quadratic',
                            'model_data': 'A list of calculated mid-times using the estimated parameters over each epoch',
                            'period': 'Estimated orbital period of the exoplanet (in units of days)',
                            'period_err': 'Uncertainty associated with orbital period (in units of days)',
                            'conjunction_time': 'Time of conjunction of exoplanet transit or occultation',
                            'conjunction_time_err': 'Uncertainty associated with conjunction_time',
                        }
                    
                    If a quadratic model was chosen, the same variables are returned, and an additional parameter is included in the dictionary:
                    
                    .. code-block:: python
                        
                        {
                            'period_change_by_epoch': 'The exoplanet period change with respect to epoch (in units of days)',
                            'period_change_by_epoch_err': 'The uncertainties associated with period_change_by_epoch (in units of days)'
                        }
        """
        model_ephemeris_data = self._get_model_parameters(model_type)
        model_ephemeris_data['model_type'] = model_type
        # Once we get parameters back, we call _calc_linear_ephemeris 
        if model_type == 'linear':
            # Return dict with parameters and model data
            model_ephemeris_data['model_data'] = self._calc_linear_ephemeris(self.timing_data.epochs, model_ephemeris_data['period'], model_ephemeris_data['conjunction_time'])
        elif model_type == 'quadratic':
            model_ephemeris_data['model_data'] = self._calc_quadratic_ephemeris(self.timing_data.epochs, model_ephemeris_data['period'], model_ephemeris_data['conjunction_time'], model_ephemeris_data['period_change_by_epoch'])
        return model_ephemeris_data
    
    def get_ephemeris_uncertainties(self, model_params):
        """Calculates the mid-time uncertainties of specific model data when compared to the actual data. 

        Calculate the uncertainties between the model data and actual data over epochs using the equations...
        
        For linear models:
        
         - :math:`\\sigma(\\text{t pred, tra}) = \\sqrt{(\\sigma(T_0)^2 + \\sigma(P)^2 * E^2)}` for transit observations
<<<<<<< HEAD

         - :math:`\\sigma(\\text{t pred, tra}) = \\sqrt{(\\sigma(T_0)^2 + \\sigma(P)^2 * (\\frac{1}{2} + E)^2)}` for occultation observations
            
        And for quadratic models:

=======

         - :math:`\\sigma(\\text{t pred, tra}) = \\sqrt{(\\sigma(T_0)^2 + \\sigma(P)^2 * (\\frac{1}{2} + E)^2)}` for occultation observations
            
        And for quadratic models:

>>>>>>> 5767f0a5
         - :math:`\\sigma(\\text{t pred, tra}) = \\sqrt{(\\sigma(T_0)^2 + (\\sigma(P)^2 * E^2) + (\\frac{1}{4} * \\sigma(\\frac{dP}{dE})^2 * E^4))}` for transit observations

         - :math:`\\sigma(\\text{t pred, tra}) = \\sqrt{(\\sigma(T_0)^2 + (\\sigma(P)^2 * (\\frac{1}{2} + E^2)) + (\\frac{1}{4} * \\sigma(\\frac{dP}{dE})^2 * E^4))}` for occultation observations
        
        where :math:`\\sigma(T_0) =` conjunction time error, :math:`E=` epoch, :math:`\\sigma(P)=` period error, and :math:`\\sigma(\\frac{dP}{dE})=` period change with respect to epoch error.
        
        Parameters
        ----------
        model_params: dict
            The model ephemeris data dictionary recieved from the `get_model_ephemeris` method.
        
        Returns
        -------
            A list of mid-time uncertainties associated with the model ephemeris passed in, calculated with the 
            equation above and the TimingData epochs.
        
        Raises
        ------
            KeyError
                If the model type in not in the model parameter dictionary.
            KeyError
                If the model parameter error values are not in the model parameter dictionary.
        """
        if 'model_type' not in model_params:
            raise KeyError("Cannot find model type in model data. Please run the get_model_ephemeris method to return ephemeris fit parameters.")
        if model_params['model_type'] == 'linear':
            if 'conjunction_time_err' not in model_params or 'period_err' not in model_params:
                raise KeyError("Cannot find conjunction time and period errors in model data. Please run the get_model_ephemeris method with 'linear' model_type to return ephemeris fit parameters.")
            return self._calc_linear_model_uncertainties(model_params['conjunction_time_err'], model_params['period_err'])
        elif model_params['model_type'] == 'quadratic':
            if 'conjunction_time_err' not in model_params or 'period_err' not in model_params or 'period_change_by_epoch_err' not in model_params:
                raise KeyError("Cannot find conjunction time, period, and/or period change by epoch errors in model data. Please run the get_model_ephemeris method with 'quadratic' model_type to return ephemeris fit parameters.")
            return self._calc_quadratic_model_uncertainties(model_params['conjunction_time_err'], model_params['period_err'], model_params['period_change_by_epoch_err'])
    
    def calc_bic(self, model_data_dict):
        """Calculates the BIC value for a given model ephemeris. 
        
        The BIC value is a modified :math:`\\chi^2` value that penalizes for additional parameters. 
        Uses the equation :math:`BIC = \\chi^2 + (k * log(N))` where :math:`\\chi^2=\\sum{\\frac{(\\text{
        observed midtimes - model midtimes})}{\\text{(observed midtime uncertainties})^2}},`
        k=number of fit parameters (2 for linear models, 3 for quadratic models), and N=total number of data points.
        
        Parameters
        ----------
            model_data_dict: dict
                The model ephemeris data dictionary recieved from the `get_model_ephemeris` method.
        
        Returns
        ------- 
            A float value representing the BIC value for this model ephemeris.
        """
        # Step 1: Get value of k based on model_type (linear=2, quad=3, custom=?)
        num_params = self._get_k_value(model_data_dict['model_type'])
        # Step 2: Calculate chi-squared
        chi_squared = self._calc_chi_squared(model_data_dict['model_data'])
        # Step 3: Calculate BIC
        return chi_squared + (num_params*np.log(len(model_data_dict['model_data'])))

    def calc_delta_bic(self):
        """Calculates the :math:`\\Delta BIC` value between linear and quadratic model ephemerides using the given timing data. 
        
        The BIC value is a modified :math:`\\chi^2` value that penalizes for additional parameters. The
        :math:`\\Delta BIC` value is the difference between the linear BIC value and the quadratic BIC value.
        Models that have smaller values of BIC are favored. Therefore, if the :math:`\\Delta BIC` value for your
        data is a large positive number (large linear BIC - small quadratic BIC), the quadratic model is favored and
        your data indicates possible orbital decay in your extrasolar system. If the :math:`\\Delta BIC` value for
        your data is a small number or negative (small linear BIC - large quadratic BIC), then the linear model is
        favored and your data may not indicate orbital decay. 

        This function will run all model ephemeris instantiation and BIC calculations for you using the TimingData
        information you entered.

        Returns
        ------- 
            delta_bic : float
                Represents the :math:`\\Delta BIC` value for this timing data. 
        """
        linear_data = self.get_model_ephemeris('linear')
        quadratic_data = self.get_model_ephemeris('quadratic')
        linear_bic = self.calc_bic(linear_data)
        quadratic_bic = self.calc_bic(quadratic_data)
        delta_bic = linear_bic - quadratic_bic
        return delta_bic
    
    def _create_observer_obj(self, timezone, coords=None, name=None):
        """Creates the Astroplan Observer object.

        Parameters
        ----------
            timezone: str
                The local timezone. If a string, it will be passed through pytz.timezone() to produce the timezone object.
            coords: tuple(float, float, float) (Optional)
                The longitude, latitude, and elevation of the observer's location on Earth.
            name: str (Optional)
                The name of the observer's location. This can either be a registered Astropy site
                name (get the latest site names with `EarthLocation.get_site_names()`), which will
                return the latitude, longitude, and elevation of the site OR it can be a custom name
                to keep track of your Observer object.

        Returns
        -------
            The Astroplan Observer object.
        
        Raises
        ------
            ValueError if neither coords nor name are given.
        """
        observer = None
        if not any(val is None for val in coords):
            # There are valid vals for lon and lat
            observer = Observer(longitude=coords[0]*u.deg, latitude=coords[1]*u.deg, elevation=coords[2]*u.m, timezone=timezone)
            if name is not None:
                observer.name = name
        elif name is not None:
            # No vals for lon and lat, use site name
            observer = Observer.at_site(name, timezone=timezone)
        else:
            # No coords or site name given, raise error
            raise ValueError("Observatory location must be specified with either (1) a site name specified by astropy.coordinates.EarthLocation.get_site_names() or (2) latitude and longitude in degrees as accepted by astropy.coordinates.Latitude and astropy.coordinates.Latitude.")
        return observer
    
    def _create_target_obj(self, coords=None, name=None):
        """Creates the Astroplan FixedTarget object.

        Parameters
        ----------
            coords: tuple(float, float) (Optional)
                The right ascension and declination of the object in the sky (most likely the planet's host star).
            name: str (Optional)
                The name of the object in the sky. This can either be a registered object name, which will query
                a CDS name resolver (see Astroplan documentation for more information on this) OR it can be a 
                custom name to keep track of your FixedTarget object.

        Returns
        -------
            The Astroplan FixedTarget object.

        Raises
        ------
            ValueError if neither coords nor name are given.
        """
        target = None
        if not any(val is None for val in coords):
            # There are valid vals for ra and dec
            skycoord = SkyCoord(ra=coords[0]*u.deg, dec=coords[1]*u.deg)
            target = FixedTarget(coord=skycoord)
            if name is not None:
                target.name = name
        elif name is not None:
            # No vals for ra & dec, query by object name
            target = FixedTarget.from_name(name)
        else:
            # Neither ra & dec or name given, raise error
            raise ValueError("Object location must be specified with either (1) an valid object name or (2) right ascension and declination in degrees as accepted by astropy.coordinates.ra and astropy.coordinates.dec.")
        return target
    
    def get_observing_schedule(self, model_data_dict, timezone, obs_lat=None, obs_lon=None, obs_elevation=0.0, obs_name=None, obj_ra=None, obj_dec=None, obj_name=None, system_name=None):
        """Returns a list of observable future transits for the target object

        Parameters
        ----------
            model_data_dict: dict
                The model ephemeris data dictionary recieved from the `get_model_ephemeris` method.
            timezone: str
                The local timezone. If a string, it will be passed through `pytz.timezone()` to produce the timezone object.
            obs_lat: float (Optional)
                The latitude of the observer's location on Earth.
            obs_lon: float (Optional)
                The longitude of the observer's location on Earth.
            obs_elevation: float (Optional)
                The elevation of the observer's location on Earth.
            obs_name: str (Optional)
                The name of the observer's location. This can either be a registered Astropy site
                name (get the latest site names with `EarthLocation.get_site_names()`), which will
                return the latitude, longitude, and elevation of the site OR it can be a custom name
                to keep track of your `Observer` object.
            obj_ra: float (Optional)
                The right ascension of the object to observe in the sky (most likely a planet or star).
            obj_dec: float (Optional)
                The declination of the object to observe in the sky (most likely a planet or star).
            obj_name: str (Optional)
                The name of the object in the sky. This can either be a registered object name, which will query
                a CDS name resolver (see Astroplan documentation for more information on this) OR it can be a 
                custom name to keep track of your `FixedTarget` object.
            system_name: str (Optional)
                The name of your eclipsing system. An Optional parameter to help you keep track of your 
                `EclipsingSystem` object.
        """
        observer = self._create_observer_obj(timezone, coords=(obs_lon, obs_lat, obs_elevation), name=obs_name)
        target = self._create_target_obj(coords=(obj_ra, obj_dec), name=obj_name)
        # This is just a mid transit time, we most likely want to use the most recent mid transit time
        # For now just using last value from calculated mid-times 
        # TODO: Should we change this to use the most recent mid transit time from the data?
        primary_eclipse_time = Time(model_data_dict['model_data'][-1], format='jd')
        # We can pull orbital period from the model
        orbital_period = model_data_dict['period'] * u.day
        # TODO: Need to use the equation from the book for the eclipse duration
        eclipse_duration = 0.1277 * u.day
        eclipsing_system = EclipsingSystem(primary_eclipse_time=primary_eclipse_time,
                                orbital_period=orbital_period, duration=eclipse_duration,
                                name=system_name)
        pass
    
    def plot_model_ephemeris(self, model_data_dict, save_plot=False, save_filepath=None):
        """Plots a scatterplot of epochs vs. model calculated mid-times.

        Parameters
        ----------
            model_data_dict: dict
                The model ephemeris data dictionary recieved from the `get_model_ephemeris` method.
            save_plot: bool 
                If True, will save the plot as a figure.
            save_filepath: Optional(str)
                The path used to save the plot if `save_plot` is True.
        """
        plt.scatter(x=self.timing_data.epochs, y=model_data_dict['model_data'], color='#0033A0')
        plt.xlabel('Epochs')
        plt.ylabel('Model Predicted Mid-Times (units)')
        plt.title(f'Predicted {model_data_dict["model_type"].capitalize()} Model Mid Times over Epochs')
        if save_plot == True:
            plt.savefig(save_filepath)
        plt.show()

    def plot_timing_uncertainties(self, model_data_dict, save_plot=False, save_filepath=None):
        """Plots a scatterplot of epochs vs. model calculated mid-time uncertainties.

        Parameters
        ----------
            model_data_dict: dict
                The model ephemeris data dictionary recieved from the `get_model_ephemeris` method.
            save_plot: bool 
                If True, will save the plot as a figure.
            save_filepath: Optional(str)
                The path used to save the plot if `save_plot` is True.
        """
        # get uncertainties
        model_uncertainties = self.get_ephemeris_uncertainties(model_data_dict)
        x = self.timing_data.epochs
        # get T(E) - T0 - PE  OR  T(E) - T0 - 0.5P - PE
        # TODO: Make this calculation a separate function
        y = self._subtract_plotting_parameters(model_data_dict['model_data'], model_data_dict['conjunction_time'], model_data_dict['period'], self.timing_data.epochs)
        # plot the y line, then the line +- the uncertainties
        plt.plot(x, y, c='blue', label='$t(E) - T_{0} - PE$')
        plt.plot(x, y + model_uncertainties, c='red', label='$(t(E) - T_{0} - PE) + σ_{t^{pred}_{tra}}$')
        plt.plot(x, y - model_uncertainties, c='red', label='$(t(E) - T_{0} - PE) - σ_{t^{pred}_{tra}}$')
        # Add labels and show legend
        plt.xlabel('Epochs')
        plt.ylabel('Seconds') # TODO: Are these days or seconds?
        plt.title(f'Uncertainties of Predicted {model_data_dict["model_type"].capitalize()} Model Ephemeris Mid Times')
        plt.legend()
        if save_plot is True:
            plt.savefig(save_filepath)
        plt.show()

    def plot_oc_plot(self, save_plot=False, save_filepath=None):
        """Plots a scatter plot of observed minus calculated values of mid-times for linear and quadratic model ephemerides over epochs.

        Parameters
        ----------
            save_plot: bool 
                If True, will save the plot as a figure.
            save_filepath: Optional(str)
                The path used to save the plot if `save_plot` is True.
        """
        # y = T0 - PE - 0.5 dP/dE E^2
        lin_model = self.get_model_ephemeris('linear')
        quad_model = self.get_model_ephemeris('quadratic')
        # y = 0.5 dP/dE * (E - median E)^2
        # TODO: Make this calculation a separate function
        quad_model_curve = ((1/2)*quad_model['period_change_by_epoch'])*((self.timing_data.epochs - np.median(self.timing_data.epochs))**2)
        # plot points w/ x=epoch, y=T(E)-T0-PE, yerr=sigmaT0
        y = self._subtract_plotting_parameters(self.timing_data.mid_times, lin_model['conjunction_time'], lin_model['period'], self.timing_data.epochs)
        plt.errorbar(self.timing_data.epochs, y, yerr=self.timing_data.mid_time_uncertainties, 
                    marker='o', ls='', color='#0033A0',
                    label=r'$t(E) - T_0 - P E$')
        plt.plot(self.timing_data.epochs,
                 (quad_model_curve),
                 color='#D64309', label=r'$\frac{1}{2}(\frac{dP}{dE})E^2$')
        plt.legend()
        plt.xlabel('E - Median E')
        plt.ylabel('O-C (seconds)')
        plt.title('Observed Minus Caluclated Plot')
        if save_plot is True:
            plt.savefig(save_filepath)
        plt.show()

    def plot_running_delta_bic(self, save_plot=False, save_filepath=None):
        """Plots a scatterplot of epochs vs. :math:`\\Delta BIC` for each epoch.

        Starting at the third epoch, will plot the value of :math:`\\Delta BIC` for all previous epochs,
        showing how the value of :math:`\\Delta BIC` progresses over time with more observations.

        Parameters
        ----------
            save_plot: bool 
                If True, will save the plot as a figure.
            save_filepath: Optional(str)
                The path used to save the plot if `save_plot` is True.
        """
        delta_bics = []
        all_epochs = self.timing_data.epochs
        all_mid_times = self.timing_data.mid_times
        all_uncertainties = self.timing_data.mid_time_uncertainties
        all_tra_or_occ = self.timing_data.tra_or_occ
        # for each epoch (starting at 3?), calculate the delta bic, plot delta bics over epoch
        for i in range(0, len(all_epochs)):
            if i < 2:
                delta_bics.append(int(0))
            else:
                self.timing_data.epochs = all_epochs[:i+1]
                self.timing_data.mid_times = all_mid_times[:i+1]
                self.timing_data.mid_time_uncertainties = all_uncertainties[:i+1]
                self.timing_data.tra_or_occ = all_tra_or_occ[:i+1]
                delta_bic = self.calc_delta_bic()
                delta_bics.append(delta_bic)
        plt.scatter(x=self.timing_data.epochs, y=delta_bics, color='#0033A0')
        plt.grid(True)
        plt.plot(self.timing_data.epochs, delta_bics, color='#0033A0')
        plt.xlabel('Epoch')
        plt.ylabel('$\Delta$BIC')
        plt.title("Value of $\Delta$BIC as Observational Epochs Increase")
        if save_plot is True:
            plt.savefig(save_filepath)
        plt.show()

if __name__ == '__main__':
    # STEP 1: Upload datra from file
    bjd_filepath = "../../example_data/wasp12b_tra_occ.csv"
    bjd_no_occs_filepath = "../../example_data/WASP12b_transit_ephemeris.csv"
    isot_filepath = "../../example_data/wasp12b_isot_utc.csv"
    jd_utc_filepath = "../../example_data/wasp12b_jd_utc.csv"
    jd_utc_no_occs_filepath = "../../example_data/wasp12b_jd_utc_tra.csv"
    data = np.genfromtxt(bjd_filepath, delimiter=',', names=True, dtype=None, encoding=None)
    bjd_data_no_occs = np.genfromtxt(bjd_no_occs_filepath, delimiter=',', names=True, dtype=None, encoding=None)
    isot_data = np.genfromtxt(isot_filepath, delimiter=',', names=True, dtype=None, encoding=None)
    jd_utc_data = np.genfromtxt(jd_utc_filepath, delimiter=',', names=True, dtype=None, encoding=None)
    jd_utc_no_occs_data = np.genfromtxt(jd_utc_no_occs_filepath, delimiter=',', names=True, dtype=None, encoding=None)
    # STEP 2: Break data up into epochs, mid-times, and error
    # STEP 2.5 (Optional): Make sure the epochs are integers and not floats
    tra_or_occs = data["tra_or_occ"] # Base tra_or_occs
    epochs = data["epoch"].astype('int') # Epochs with tra_or_occs
    epochs_no_occs = bjd_data_no_occs["epoch"].astype('int') # Epochs with ONLY tra
    isot_mid_times = isot_data["transit_time"] # ISOT mid times
    jd_utc_times = jd_utc_data["transit_time"] # JD UTC mid times
    jd_utc_time_errs = jd_utc_data["sigma_transit_time"] # JD UTC mid time errs
    jd_utc_times_no_occs = jd_utc_no_occs_data["transit_time"] # JD UTC mid times ONLY tra
    jd_utc_time_errs_no_occs = jd_utc_no_occs_data["sigma_transit_time"] # JD UTC mid time errs ONLY tra
    bjd_mid_times = data["transit_time"] # BJD mid times
    bjd_mid_time_errs = data["sigma_transit_time"] # BJD mid time errs
    bjd_mid_times_no_occs = bjd_data_no_occs["transit_time"]
    bjd_mid_time_errs_no_occs = bjd_data_no_occs["sigma_transit_time"]
    # print(f"epochs: {list(epochs)}")
    # print(f"mid_times: {list(mid_times)}")
    # print(f"mid_time_errs: {list(mid_time_errs)}")
    # print(f"tra_or_occ: {list(tra_or_occs)}")
    # STEP 3: Create new transit times object with above data
    """NOTE: ISOT (NO UNCERTAINTIES)"""
    # times_obj1 = TimingData('isot', epochs, isot_mid_times, tra_or_occ=tra_or_occs, object_ra=97.64, object_dec=29.67, observatory_lat=43.60, observatory_lon=-116.21)
    """NOTE: JD UTC"""
    # times_obj1 = TimingData('jd', epochs, jd_utc_times, jd_utc_time_errs, tra_or_occ=tra_or_occs, object_ra=97.64, object_dec=29.67, observatory_lat=43.60, observatory_lon=-116.21)
    """NOTE: JD UTC NO UNCERTAINTIES"""
    # times_obj1 = TimingData('jd', epochs, jd_utc_times, tra_or_occ=tra_or_occs, object_ra=97.64, object_dec=29.67, observatory_lat=43.60, observatory_lon=-116.21)
    """NOTE: JD UTC NO UNCERTAINTIES NO TRA_OR_OCC"""
    # times_obj1 = TimingData('jd', epochs_no_occs, jd_utc_times_no_occs, object_ra=97.64, object_dec=29.67, observatory_lat=43.60, observatory_lon=-116.21)
    """NOTE: JD TDB (BJD) NO TRA_OR_OCC"""
    # times_obj1 = TimingData('jd', epochs_no_occs, bjd_mid_times_no_occs, bjd_mid_time_errs_no_occs, time_scale='tdb')
    """NOTE: JD TDB (BJD) ALL INFO"""
    times_obj1 = TimingData('jd', epochs, bjd_mid_times, bjd_mid_time_errs, time_scale='tdb', tra_or_occ=tra_or_occs)
    # STEP 4: Create new ephemeris object with transit times object
    ephemeris_obj1 = Ephemeris(times_obj1)
    # STEP 5: Get model ephemeris data & BIC values
    # # LINEAR MODEL
    linear_model_data = ephemeris_obj1.get_model_ephemeris('linear')
    print(linear_model_data)
    linear_model_uncertainties = ephemeris_obj1.get_ephemeris_uncertainties(linear_model_data)
    # print(linear_model_uncertainties)
    lin_bic = ephemeris_obj1.calc_bic(linear_model_data)
    # print(lin_bic)
    # # QUADRATIC MODEL
    quad_model_data = ephemeris_obj1.get_model_ephemeris('quadratic')
    # print(quad_model_data)
    quad_model_uncertainties = ephemeris_obj1.get_ephemeris_uncertainties(quad_model_data)
    # print(quad_model_uncertainties)
    quad_bic = ephemeris_obj1.calc_bic(quad_model_data)
    # print(quad_bic)
    # STEP 5.5: Get the delta BIC value for both models
    delta_bic = ephemeris_obj1.calc_delta_bic()
    # print(delta_bic)

    # STEP 6: Show a plot of the model ephemeris data
    # ephemeris_obj1.plot_model_ephemeris(linear_model_data, save_plot=False)
    # ephemeris_obj1.plot_model_ephemeris(quad_model_data, save_plot=False)

    # STEP 7: Uncertainties plot
    # ephemeris_obj1.plot_timing_uncertainties(linear_model_data, save_plot=False)
    # ephemeris_obj1.plot_timing_uncertainties(quad_model_data, save_plot=False)
    
    # STEP 8: O-C Plot
    ephemeris_obj1.plot_oc_plot(save_plot=False)

    # STEP 9: Running delta BIC plot
    # ephemeris_obj1.plot_running_delta_bic(save_plot=False)
    <|MERGE_RESOLUTION|>--- conflicted
+++ resolved
@@ -123,10 +123,7 @@
         }
         return(return_data)
 
-<<<<<<< HEAD
-=======
-
->>>>>>> 5767f0a5
+
 class QuadraticModelEphemeris(BaseModelEphemeris):
     """Subclass of BaseModelEphemeris that implements a quadratic fit."""
     def quad_fit(self, E, dPdE, P, T0, tra_or_occ):
@@ -216,87 +213,6 @@
     
 
 class PrecessionModelEphemeris(BaseModelEphemeris):
-<<<<<<< HEAD
-    def precession_fit(self, E, T0, PA, dWdE, W0, e, tra_or_occ):
-        """
-        
-        Parameters
-        ----------
-            E: 
-                epoch
-            T0:
-                conjunction time
-            PA: 
-                Anomalistic period
-            dWdP: 
-                Change in pericenter
-            W0:
-                Pericenter
-            e:
-                eccentricity
-            tra_or_occ:
-
-        """
-        result = np.zeros_like(E)
-        for i, t_type in enumerate(tra_or_occ):
-           if t_type == 0:
-            # transit data
-            result[i] = T0 + E*(PA(1 - (1/(2*np.pi))*dWdE)) - ((e*PA)/np.pi)*np.cos(W0 + dWdE*E)
-           elif t_type == 1:
-            # occultation data
-            result[i] = T0 + PA/2 + E*(PA(1 - (1/(2*np.pi))*dWdE)) + ((e*PA)/np.pi)*np.cos(W0 + dWdE*E)
-        return result
-    
-    def anomalistic_period_fit(self, dWdE):
-        """TODO: Put in the function for this here"""
-
-    def fit_model(self, x, y, yerr, tra_or_occ):
-        tra_or_occ_enum = [0 if i == 'tra' else 1 for i in tra_or_occ]
-        model = Model(self.precession_fit, independent_vars=['E', 'tra_or_occ'])
-        params = model.make_params(T0=0., P=1.091423, dWdE=0., e=0.049, PA=1.091423, W0=-74, tra_or_occ=tra_or_occ_enum)
-        result = model.fit(y, params, weights=1.0/yerr, E=x, tra_or_occ=tra_or_occ_enum)
-        return_data = {
-            'period': result.params['P'].value,
-            'period_err': result.params['P'].stderr,
-            'conjunction_time': result.params['T0'].value,
-            'conjunction_time_err': result.params['T0'].stderr,
-            'pericenter_change_by_epoch': result.params['dWdE'].value,
-            'pericenter_change_by_epoch_err': result.params['dWdE'].stderr,
-            'eccentricity': result.params['e'].value,
-            'eccentricity_err': result.params['e'].stderr,
-            'anomalistic_period': result.params['PA'].value,
-            'anomalistic_period_err': result.params['PA'].stderr,
-            'pericenter': result.params['W0'].value,
-            'pericenter_err': result.params['W0'].stderr
-        }
-        return(return_data)
-
-
-class ModelEphemerisFactory:
-    """Factory class for selecting which type of ephemeris class (linear or quadratic) to use."""
-    @staticmethod
-    def create_model(model_type, x, y, yerr, tra_or_occ):
-        """Instantiates the appropriate BaseModelEphemeris subclass and runs fit_model method.
-
-        Based on the given user input of model type (linear or quadratic) the factory will create the 
-        corresponding subclass of BaseModelEphemeris and run the fit_model method to recieve the model 
-        ephemeris return data dictionary.
-        
-        Parameters
-        ----------
-            model_type: str
-                The name of the model ephemeris to create, either 'linear' or 'quadratic'.
-            x: numpy.ndarray[int]
-                The epoch data as recieved from the TimingData object.
-            y: numpy.ndarray[float]
-                The mid-time data as recieved from the TimingData object.
-            yerr: numpy.ndarray[float]
-                The mid-time error data as recieved from the TimingData object.
-            tra_or_occ: numpy.ndarray[str]
-                Indicates if each point of data is taken from a transit or an occultation.
-
-        Returns
-=======
     """ Subclass of BaseModelEphemeris that implements a precession fit.
     """
     def anomalistic_period(self, P, dwdE):
@@ -393,7 +309,6 @@
                 Indicates if each point of data is taken from a transit or an occultation.
 
         Returns
->>>>>>> 5767f0a5
         ------- 
             Model : dict
                 A dictionary of parameters from the fit model ephemeris. If a linear model was chosen, these parameters are:
@@ -627,7 +542,6 @@
                 # occultation data
                 result.append(np.sqrt((T0_err**2) + (((self.timing_data.epochs[i]+0.5)**2)*(P_err**2)) + ((1/4)*(self.timing_data.epochs[i]**4)*(dPdE_err**2))))
         return np.array(result)
-<<<<<<< HEAD
     
     def _calc_anomalistic_period(self, model_dict):
         """TODO
@@ -639,8 +553,6 @@
         """TODO"""
         # function for precession
         # t0 + 3823 + self._calc_anomalistic_period(model_dict) + ...
-=======
->>>>>>> 5767f0a5
     
     def _calc_linear_ephemeris(self, E, P, T0):
         """Calculates mid-times using parameters from a linear model ephemeris.
@@ -814,19 +726,11 @@
         For linear models:
         
          - :math:`\\sigma(\\text{t pred, tra}) = \\sqrt{(\\sigma(T_0)^2 + \\sigma(P)^2 * E^2)}` for transit observations
-<<<<<<< HEAD
 
          - :math:`\\sigma(\\text{t pred, tra}) = \\sqrt{(\\sigma(T_0)^2 + \\sigma(P)^2 * (\\frac{1}{2} + E)^2)}` for occultation observations
             
         And for quadratic models:
 
-=======
-
-         - :math:`\\sigma(\\text{t pred, tra}) = \\sqrt{(\\sigma(T_0)^2 + \\sigma(P)^2 * (\\frac{1}{2} + E)^2)}` for occultation observations
-            
-        And for quadratic models:
-
->>>>>>> 5767f0a5
          - :math:`\\sigma(\\text{t pred, tra}) = \\sqrt{(\\sigma(T_0)^2 + (\\sigma(P)^2 * E^2) + (\\frac{1}{4} * \\sigma(\\frac{dP}{dE})^2 * E^4))}` for transit observations
 
          - :math:`\\sigma(\\text{t pred, tra}) = \\sqrt{(\\sigma(T_0)^2 + (\\sigma(P)^2 * (\\frac{1}{2} + E^2)) + (\\frac{1}{4} * \\sigma(\\frac{dP}{dE})^2 * E^4))}` for occultation observations
