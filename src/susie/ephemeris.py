--- conflicted
+++ resolved
@@ -1,13 +1,8 @@
 from abc import ABC, abstractmethod
 from scipy.optimize import curve_fit
 import numpy as np
-<<<<<<< HEAD
-import math
-from src.susie.transit_times import TransitTimes
-=======
 import matplotlib.pyplot as plt
 from susie.transit_times import TransitTimes
->>>>>>> b0805d76
 
 class BaseModelEphemeris(ABC):
     '''
@@ -215,18 +210,12 @@
     -------
     model_ephemeris : list 
         Model of epemieris as a list of dictionaries
-    
-<<<<<<< HEAD
-    Raises
-    ------
-        ValueError raised if transit_times is not an instance of the TransitTimes object
-=======
+        
     Exceptions
     ----------
      ValueError
         raised if transit_times is not an instance of the TransitTimes object
     ----------
->>>>>>> b0805d76
     """
     def __init__(self, transit_times):
         # initializing the transit times object and model ephermeris object
@@ -288,7 +277,6 @@
     
     def _calc_chi_squared(self, model_data):
         """
-<<<<<<< HEAD
         docstring here
 
         Parameters
@@ -304,9 +292,6 @@
         ------- 
             model_data : dictionary
                 model parameters needed to build the curve fit for the data.
-=======
-
->>>>>>> b0805d76
         """
         # STEP 1: Get observed transit times
         observed_data = self.transit_times.mid_transit_times
@@ -325,12 +310,8 @@
             # RETURNS model parameters as a dictionary
             # NOTE: Are these values returned in days? ex: conjunction time, orbital period, change in orbital period
         parameters = self._get_model_parameters(model_type)
-<<<<<<< HEAD
-        # ONce we get parameters back, we call _calc_linear_ephemeris 
-=======
         parameters['model_type'] = model_type
         # ONce we get parameters back, we call _cal_linear_ephemeris 
->>>>>>> b0805d76
         if model_type == 'linear':
             # Return dict with parameters and model data
             parameters['model_data'] = self._calc_linear_ephemeris(self.transit_times.epochs, parameters['period'], parameters['conjunction_time'])
@@ -338,20 +319,6 @@
             parameters['model_data'] = self._calc_quadratic_ephemeris(self.transit_times.epochs, parameters['period'], parameters['conjunction_time'], parameters['period_change_by_epoch'])
         return parameters
     
-<<<<<<< HEAD
-    def calc_chi_squared(self):
-        """
-        needs to be built
-        """
-        # STEP 1: Calculate model data using given epochs (these will be predicted transit times)
-        # STEP 2: Get observed transit times
-        # STEP 3: calculate X2
-        # NOTE: Do we want this to be connected to a 
-        # return np.sum(((given_data - model_data)/uncertainties)**2)
-        pass
-
-    def calc_bic(self):
-=======
     def get_ephemeris_uncertainties(self, model_data):
         if model_data['model_type'] == 'linear':
             return self._calc_linear_model_uncertainties(model_data)
@@ -359,7 +326,6 @@
             return self._calc_quadratic_model_uncertainties(model_data)
     
     def calc_bic(self, model_data_dict):
->>>>>>> b0805d76
         """
          needs to be built
         """
