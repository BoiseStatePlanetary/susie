from abc import ABC, abstractmethod
import numpy as np
import matplotlib.pyplot as plt
import matplotlib.ticker as ticker
from lmfit import Model
import astropy.units as u
from astropy.time import Time
from astropy.coordinates import SkyCoord
from astroplan import FixedTarget, Observer, EclipsingSystem
# from susie.timing_data import TimingData # Use this for package pushes
# from .timing_data import TimingData # Use this for running tests
from timing_data import TimingData # Use this for running this file

class BaseModelEphemeris(ABC):
    """Abstract class that defines the structure of different model ephemeris classes."""
    @abstractmethod
    def fit_model(self, x, y, yerr, tra_or_occ):
        """Fits a model ephemeris to timing data.

        Defines the structure for fitting a model (linear, quadratic or precession) to timing data. 
        All subclasses must implement this method.

        Parameters
        ----------
            x : numpy.ndarray[int]
                The epoch data as recieved from the TimingData object.
            y : numpy.ndarray[float]
                The mid-time data as recieved from the TimingData object.
            yerr : numpy.ndarray[float]
                The mid-time error data as recieved from the TimingData object.
            tra_or_occ: numpy.ndarray[str]
                Indicates if each point of data is taken from a transit or an occultation.

        Returns
        ------- 
            A dictionary containing fitted model parameters. 
        """
        pass


class LinearModelEphemeris(BaseModelEphemeris):
    """Subclass of BaseModelEphemeris that implements a linear fit."""
    def lin_fit(self, E, P, T0, tra_or_occ):
        """Calculates a linear function with given data.

        Uses the equation 
         - (period * epochs + initial mid time) for transit observations 
         - (period * epochs + (initial mid time + (½ * period ))) for occultation observations 
        
        as a linear function for an LMfit Model.
        
        Parameters
        ----------
            E: numpy.ndarray[float]
                The epochs.
            P: float
                The exoplanet orbital period.
            T0: float
                The initial mid-time, also known as conjunction time.
            tra_or_occ: 
                Indicates if the data is from a transit or occultation.
        
        Returns
        -------
            result: numpy.ndarray[float]
                A linear function to be used with the LMfit Model, returned as:
                    :math:`P*E + T_0` if the data point is an observed transit (denoted by 0)
                    :math:`P*E + (T_0 + \\frac{1}{2}*P)` if the data point is an observed occultation (denoted by 1)
        """
        result = np.zeros_like(E)
        for i, t_type in enumerate(tra_or_occ):
            if t_type == 0:
                # transit data
                result[i] = P*E[i] + T0
            elif t_type == 1:
                # occultation data
                result[i] = P*E[i] + (T0 + 0.5*P)
        return result
    
    def fit_model(self, x, y, yerr, tra_or_occ):
        """Fits a linear model to ephemeris data.

        Compares the model ephemeris data to the linear fit created by data in TimingData object calculated 
        with lin_fit method. Then minimizes the difference between the two sets of data. LMfit Model then 
        returns the parameters of the linear function corresponding to period, conjunction time, and their 
        respective errors. These parameters are returned in a dictionary to the user.

        Parameters
        ----------
            x: numpy.ndarray[int]
                The epoch data as recieved from the TimingData object.
            y: numpy.ndarray[float]
                The mid-time data as recieved from the TimingData object.
            yerr: numpy.ndarray[float]
                The mid-time error data as recieved from the TimingData object.
            tra_or_occ: numpy.ndarray[str]
                Indicates if each point of data is taken from a transit or an occultation.

        Returns
        ------- 
        return_data: dict
            A dictionary of parameters from the fit model ephemeris.
            Example:

            .. code-block:: python

                {
                'period': Estimated orbital period of the exoplanet (in units of days),
                'period_err': Uncertainty associated with orbital period (in units of days),
                'conjunction_time': Time of conjunction of exoplanet transit or occultation,
                'conjunction_time_err': Uncertainty associated with conjunction_time
                }
        """
        tra_or_occ_enum = [0 if i == 'tra' else 1 for i in tra_or_occ]
        model = Model(self.lin_fit, independent_vars=['E', 'tra_or_occ'])
        # TODO: Should we set this as the base estimate for T0 and P or should we try to find a good estimate to start with?
        params = model.make_params(T0=0., P=1.091423, tra_or_occ=tra_or_occ_enum)
        result = model.fit(y, params, weights=1.0/yerr, E=x, tra_or_occ=tra_or_occ_enum)
        return_data = {
            'period': result.params['P'].value,
            'period_err': result.params['P'].stderr,
            'conjunction_time': result.params['T0'].value,
            'conjunction_time_err': result.params['T0'].stderr
        }
        return(return_data)


class QuadraticModelEphemeris(BaseModelEphemeris):
    """Subclass of BaseModelEphemeris that implements a quadratic fit."""
    def quad_fit(self, E, dPdE, P, T0, tra_or_occ):
        """Calculates a quadratic function with given data.

        Uses the equation 
         - ((0.5 * change in period over epoch * (epoch²)) + (period * epoch) + conjunction time) for transit observations
         - ((0.5 * change in period over epoch * (epoch²)) + (period * epoch) + conjunction time) for occultation observations as a quadratic function for the LMfit Model.
        
        Parameters
        ----------
            E: numpy.ndarray[int]
                The epochs.
            dPdE: float
                Change in period with respect to epoch.
            P: float
                The exoplanet orbital period.
            T0: float
                The initial mid-time, also known as conjunction time.
            tra_or_occ: 
                Indicates if the data is from a transit or occultation.
        
        Returns
        -------
            result: numpy.ndarray[float]
                A quadratic function to be used with the LMfit Model, returned as:
                    :math:`\\frac{1}{2}*\\frac{dP}{dE}*E^2 + P*E + T_0` if the data point is an observed transit (denoted by 0)
                    :math:`\\frac{1}{2}*\\frac{dP}{dE}*E^2 + P*E + (T_0 + \\frac{1}{2}*P)` if the data point is an observed occultation (denoted by 1)
        """
        result = np.zeros_like(E)
        for i, t_type in enumerate(tra_or_occ):
            if t_type == 0:
                # transit data
                result[i] = T0 + P*E[i] + 0.5*dPdE*E[i]*E[i] 
            elif t_type == 1:
                # occultation data
                result[i] = (T0 + 0.5*P) + P*E[i] + 0.5*dPdE*E[i]*E[i] 
        return result
    
    def fit_model(self, x, y, yerr, tra_or_occ):
        """Fits a quadratic model to ephemeris data.

        Compares the model ephemeris data to the quadratic fit calculated with quad_fit method. Then minimizes 
        the difference between the two sets of data. The LMfit Model then returns the parameters of the quadratic 
        function corresponding to period, conjunction time, period change by epoch, and their respective errors. 
        These parameters are returned in a dictionary to the user.

        Parameters
        ----------
            x: numpy.ndarray[int]
                The epoch data as recieved from the TimingData object.
            y: numpy.ndarray[float]
                The mid-time data as recieved from the TimingData object.
            yerr: numpy.ndarray[float]
                The mid-time error data as recieved from the TimingData object.
            tra_or_occ: numpy.ndarray[str]
                Indicates if each point of data is taken from a transit or an occultation.

        Returns
        ------- 
        return_data: dict
            A dictionary of parameters from the fit model ephemeris. 
            Example:
                {
                 'period': Estimated orbital period of the exoplanet (in units of days),
                 'period_err': Uncertainty associated with orbital period (in units of days),
                 'conjunction_time': Time of conjunction of exoplanet transit or occultation,
                 'conjunction_time_err': Uncertainty associated with conjunction_time
                 'period_change_by_epoch': The exoplanet period change with respect to epoch (in units of days),
                 'period_change_by_epoch_err': The uncertainties associated with period_change_by_epoch (in units of days)
                }
        """
        tra_or_occ_enum = [0 if i == 'tra' else 1 for i in tra_or_occ]
        model = Model(self.quad_fit, independent_vars=['E', 'tra_or_occ'])
        # TODO: Should we set this as the base estimate for T0 and P or should we try to find a good estimate to start with?
        params = model.make_params(T0=0., P=1.091423, dPdE=0., tra_or_occ=tra_or_occ_enum)
        result = model.fit(y, params, weights=1.0/yerr, E=x, tra_or_occ=tra_or_occ_enum)
        return_data = {
            'period': result.params['P'].value,
            'period_err': result.params['P'].stderr,
            'conjunction_time': result.params['T0'].value,
            'conjunction_time_err': result.params['T0'].stderr,
            'period_change_by_epoch': result.params['dPdE'].value,
            'period_change_by_epoch_err': result.params['dPdE'].stderr
        }
        return(return_data)
    

class PrecessionModelEphemeris(BaseModelEphemeris):
    """ Subclass of BaseModelEphemeris that implements a precession fit."""
    def _anomalistic_period(self, P, dwdE):
       """Calculates the anomalistic period given a period and a change in pericenter with respect to epoch.

       Uses the equation:
       P / (1 - (1/(2*pi)) * dwdE)

       Parameters
       ----------
       P: float
           The exoplanet sideral orbital period.
        dwdE: float
           Change in pericenter with respect to epoch.

        Returns
        -------
           A float of the calculated starting anomalistic period.
       """
       result = P/(1 - (1/(2*np.pi))*dwdE)
       return result
    
    def _pericenter(self, W0, dwdE, E):
       """Calculates the pericenter given a list of epochs, an intial pericenter value, and a change in pericenter with respect to epoch.

       Uses the equation:
        W0 + dwdE * E

       Parameters
       ----------
        E: numpy.ndarray[int]
            The epochs.
        dwdE: float
            Change in pericenter with respect to epoch.
        W0: int
            The intial pericenter.

        Returns
        -------
           A numpy.ndarray[float] of the calculated pericenter as a function of epochs.
       """
       result = W0 + dwdE*E
       return result
    
    def precession_fit(self, E, T0, P, dwdE, W0, e, tra_or_occ):
        """Calculates a precession function with given data.

        Uses the equation 
         -  conjunction time + (epochs * period) - ((eccentricity * anomalistic period) / pi) * cos(pericenter) for transit observations
         -  conjunction time + (anomalistic period / 2) + epochs * period + ((eccentricity * anomalistic period) / pi) * cos(pericenter) for occultation observations as a precession function for the LMfit Model.
        
        Parameters
        ----------
            e: float
                The eccentricity.
            E: numpy.ndarray[int]
                The epochs.
            dwdE: float
                Change in pericenter with respect to epoch.
            P: float
                The exoplanet sideral orbital period.
            T0: float
                The initial mid-time, also known as conjunction time.
            tra_or_occ: numpy.ndarray[str]
                Indicates if the data is from a transit or occultation.
            W0: int
                The intial pericenter.
        
        Returns
        -------
            result: numpy.ndarray[float]
                A precession function to be used with the LMfit Model, returned as:
                :math:`T0 + E*P - \\frac{e * \\text{self.anomalistic_period}(P,dwdE)}{\\pi} * \\cos(\\text{self.pericenter}(W0, dwdE, E))`
                :math:`T0 + \\frac{\\text{self.anomalistic_period}(P,dwdE)}{2} + E*P + \\frac{e * \\text{self.anomalistic_period}(P,dwdE)}{\\pi} * \\cos(\\text{self.pericenter}(W0, dwdE, E))`
        """
        # anomalistic_period = self._anomalistic_period(P, dwdE)
        # pericenter = self._pericenter(W0, dwdE, E)
        result = np.zeros_like(E)
        for i, t_type in enumerate(tra_or_occ):
            if t_type == 0:
                # transit data
                result[i] = T0 + E[i]*P - ((e*self._anomalistic_period(P, dwdE))/np.pi)*np.cos(self._pericenter(W0, dwdE, E[i]))
            elif t_type == 1:
                # occultation data
                result[i] = T0 + self._anomalistic_period(P, dwdE)/2 + E[i]*P + ((e*self._anomalistic_period(P, dwdE))/np.pi)*np.cos(self._pericenter(W0, dwdE, E[i]))
        return result

    def fit_model(self, x, y, yerr, tra_or_occ):
        """Fits a precession model to ephemeris data.

        Compares the model ephemeris data to the precession fit calculated with precession_fit method. Then minimizes 
        the difference between the two sets of data. The LMfit Model then returns the parameters of the precession
        function corresponding to period, conjunction time, pericenter change by epoch, eccentricity, pericenter, and their respective errors. 
        These parameters are returned in a dictionary to the user.

        Parameters
        ----------
            x: numpy.ndarray[int]
                The epoch data as recieved from the TimingData object.
            y: numpy.ndarray[float]
                The mid-time data as recieved from the TimingData object.
            yerr: numpy.ndarray[float]
                The mid-time error data as recieved from the TimingData object.
            tra_or_occ: numpy.ndarray[str]
                Indicates if each point of data is taken from a transit or an occultation.

        Returns
        ------- 
        return_data: dict
            A dictionary of parameters from the fit model ephemeris. 
            Example:
                {
                 'period': Estimated orbital period of the exoplanet (in units of days),
                 'period_err': Uncertainty associated with orbital period (in units of days),
                 'conjunction_time': Time of conjunction of exoplanet transit or occultation,
                 'conjunction_time_err': Uncertainty associated with conjunction_time,
                 'pericenter_change_by_epoch': The exoplanet pericenter change with respect to epoch,
                 'pericenter_change_by_epoch_err': The uncertainties associated with pericenter_change_by_epoch,
                 'eccentricity': The exoplanet pericenter,
                 'eccentricity_err': The uncertainties associated with eccentricity,
                 'pericenter': The exoplanet inital pericenter value,
                 'pericenter_err': The uncertainties associated with pericenter.
                }
        """
        # STARTING VAL OF dwdE CANNOT BE 0, WILL RESULT IN NAN VALUES FOR THE MODEL
        tra_or_occ_enum = [0 if i == 'tra' else 1 for i in tra_or_occ]
        model = Model(self.precession_fit, independent_vars=['E', 'tra_or_occ'])
        params = model.make_params(T0=0., P=1.091423, dwdE=dict(value=0.000984, min=0.0001, max=0.001), e=0.00310, W0=2.62, tra_or_occ=tra_or_occ_enum)
        result = model.fit(y, params, weights=1.0/yerr, E=x, tra_or_occ=tra_or_occ_enum)
        return_data = {
            'period': result.params['P'].value,
            'period_err': result.params['P'].stderr,
            'conjunction_time': result.params['T0'].value,
            'conjunction_time_err': result.params['T0'].stderr,
            'pericenter_change_by_epoch': result.params['dwdE'].value,
            'pericenter_change_by_epoch_err': result.params['dwdE'].stderr,
            'eccentricity': result.params['e'].value,
            'eccentricity_err': result.params['e'].stderr,
            'pericenter': result.params['W0'].value,
            'pericenter_err': result.params['W0'].stderr
        }
        return(return_data)


class ModelEphemerisFactory:
    """Factory class for selecting which type of ephemeris class (linear, quadratic or precession) to use."""
    @staticmethod
    def create_model(model_type, x, y, yerr, tra_or_occ):
        """Instantiates the appropriate BaseModelEphemeris subclass and runs fit_model method.

        Based on the given user input of model type (linear, quadratic or precession) the factory will create the 
        corresponding subclass of BaseModelEphemeris and run the fit_model method to recieve the model 
        ephemeris return data dictionary.
        
        Parameters
        ----------
            model_type: str
                The name of the model ephemeris to create, either 'linear', 'quadratic' or 'precession'.
            x: numpy.ndarray[int]
                The epoch data as recieved from the TimingData object.
            y: numpy.ndarray[float]
                The mid-time data as recieved from the TimingData object.
            yerr: numpy.ndarray[float]
                The mid-time error data as recieved from the TimingData object.
            tra_or_occ: numpy.ndarray[str]
                Indicates if each point of data is taken from a transit or an occultation.

        Returns
        ------- 
            Model : dict
                A dictionary of parameters from the fit model ephemeris. If a linear model was chosen, these parameters are:
                    * 'period': Estimated orbital period of the exoplanet (in units of days),
                    * 'period_err': Uncertainty associated with orbital period (in units of days),
                    * 'conjunction_time': Time of conjunction of exoplanet transit or occultation,
                    * 'conjunction_time_err': Uncertainty associated with conjunction_time
                If a quadratic model was chosen, the same variables are returned, and an additional parameter is included in the dictionary:
                    * 'period_change_by_epoch': The exoplanet period change with respect to epoch (in units of days),
                    * 'period_change_by_epoch_err': The uncertainties associated with period_change_by_epoch (in units of days)
                If a precession model was chosen, the same varibales as linear are returned, and additional parameter is included in the dictionary:
                    * 'pericenter_change_by_epoch': The exoplanet pericenter change with respect to epoch,
                    * 'pericenter_change_by_epoch_err': The uncertainties associated with pericenter_change_by_epoch,
                    * 'eccentricity': The exoplanet pericenter,
                    * 'eccentricity': The uncertainties associated with eccentricity,
                    * 'pericenter': The exoplanet inital pericenter value,
                    * 'pericenter_err': The uncertainties associated with pericenter
        
        Raises
        ------
            ValueError:
                If model specified is not a valid subclass of BaseModelEphemeris, which is either 'linear', 'quadratic', or 'precession'.
        """
        models = {
            'linear': LinearModelEphemeris(),
            'quadratic': QuadraticModelEphemeris(),
            'precession': PrecessionModelEphemeris()
        }
        if model_type not in models:
            raise ValueError(f"Invalid model type: {model_type}")
        model = models[model_type]
        return model.fit_model(x, y, yerr, tra_or_occ)


class Ephemeris(object):
    """Represents the model ephemeris using transit or occultation mid-time data over epochs.

    Parameters
    -----------
    timing_data: TimingData obj
        A successfully instantiated TimingData object holding epochs, mid-times, and uncertainties.
        
    Raises
    ----------
     ValueError:
        Raised if timing_data is not an instance of the TimingData object.
    """
    def __init__(self, timing_data):
        """Initializing the model ephemeris object

        Parameters
        -----------
        timing_data: TimingData obj
            A successfully instantiated TimingData object holding epochs, mid-times, and uncertainties.
        
        Raises
        ------
            ValueError :
                error raised if 'timing_data' is not an instance of 'TimingData' object.
        """
        self.timing_data = timing_data
        self._validate()

    def _validate(self):
        """Check that timing_data is an instance of the TimingData object.

        Raises
        ------
            ValueError :
                error raised if 'timing_data' is not an instance of 'TimingData' object.
        """
        if not isinstance(self.timing_data, TimingData):
            raise ValueError("Variable 'timing_data' expected type of object 'TimingData'.")
        
    def _get_timing_data(self):
        """Returns timing data for use.

        Returns the epoch, mid-time, and mid-time uncertainty data from the TimingData object.

        Returns
        -------
            x: numpy.ndarray[int]
                The epoch data as recieved from the TimingData object.
            y: numpy.ndarray[float]
                The mid-time data as recieved from the TimingData object.
            yerr: numpy.ndarray[float]
                The mid-time error data as recieved from the TimingData object.
            tra_or_occ: numpy.ndarray[str]
                Indicates if each point of data is taken from a transit or an occultation.
        """
        x = self.timing_data.epochs
        y = self.timing_data.mid_times
        yerr = self.timing_data.mid_time_uncertainties
        tra_or_occ = self.timing_data.tra_or_occ
        return x, y, yerr, tra_or_occ
    
    def _get_model_parameters(self, model_type, **kwargs):
        """Creates the model ephemeris object and returns model parameters.
        
        This method fetches data from the TimingData object to be used in the model ephemeris. 
        It creates the appropriate subclass of BaseModelEphemeris using the ModelEphemeris factory, then runs 
        the fit_model method to return the model parameters dictionary to the user.

        Parameters
        ----------
            model_type: str
                Either 'linear', 'quadratic', or 'precession'. The ephemeris subclass specified to create and run.

        Returns
        -------
            model_ephemeris_data: dict
                A dictionary of parameters from the fit model ephemeris. 
                If a linear model was chosen, these parameters are:
                {
                    'period': Estimated orbital period of the exoplanet (in units of days),
                    'period_err': Uncertainty associated with orbital period (in units of days),
                    'conjunction_time': Time of conjunction of exoplanet transit or occultation,
                    'conjunction_time_err': Uncertainty associated with conjunction_time
                }
                If a quadratic model was chosen, the same variables are returned, and an additional parameter is included in the dictionary:
                {
                    'period_change_by_epoch': The exoplanet period change with respect to epoch (in units of days),
                    'period_change_by_epoch_err': The uncertainties associated with period_change_by_epoch (in units of days)
                }
                If a precession model was chosen, the same variables as the linear model are returned, and additional parameters are included in the dictionary:
                {
                    'period': Estimated orbital period of the exoplanet (in units of days),
                    'period_err': Uncertainty associated with orbital period (in units of days),
                    'conjunction_time': Time of conjunction of exoplanet transit or occultation,
                    'conjunction_time_err': Uncertainty associated with conjunction_time,
                    'pericenter_change_by_epoch': The exoplanet pericenter change with respect to epoch,
                    'pericenter_change_by_epoch_err': The uncertainties associated with pericenter_change_by_epoch,
                    'eccentricity': The exoplanet pericenter,
                    'eccentricity_err': The uncertainties associated with eccentricity,
                    'pericenter': The exoplanet inital pericenter value,
                    'pericenter_err': The uncertainties associated with pericenter.
                }

        Raises
        ------
            ValueError:
                If model specified is not a valid subclass of BaseModelEphemeris, which is either 'linear', 'quadratic', or 'precession'.
        """
        # Step 1: Get data from transit times obj
        x, y, yerr, tra_or_occ = self._get_timing_data()
        # Step 2: Create the model with the given variables & user inputs. 
        # This will return a dictionary with the model parameters as key value pairs.
        model_ephemeris_data = ModelEphemerisFactory.create_model(model_type, x, y, yerr, tra_or_occ, **kwargs)
        # Step 3: Return the data dictionary with the model parameters
        return model_ephemeris_data
    
    def _get_k_value(self, model_type):
        """Returns the number of parameters value to be used in the BIC calculation.
        
        Parameters
        ----------
            model_type: str
                Either 'linear' or 'quadratic', used to specify how many fit parameters are present in the model.

        Returns
        -------
            An int representing the number of fit parameters for the model. This will be 2 for a linear ephemeris 
            and 3 for a quadratic ephemeris.

        Raises
        ------
            ValueError
                If the model_type is an unsupported model type. Currently supported model types are 'linear' and 
                'quadratic'.
        """
        if model_type == 'linear':
            return 2
        elif model_type == 'quadratic':
            return 3
        elif model_type == 'precession':
            return 5
        else:
            raise ValueError('Only linear, quadratic, and precession models are supported at this time.')
    
    def _calc_linear_model_uncertainties(self, T0_err, P_err):
        """Calculates the uncertainties of a given linear model when compared to actual data in TimingData.
        
        Uses the equation 
         - .. math::
            \\sigma(\\text{t pred, tra}) = \\sqrt{(\\sigma(T_0)^2 + \\sigma(P)^2 * E^2)}
            for transit observations
         - .. math::
            \\sigma(\\text{t pred, tra}) = \\sqrt{(\\sigma(T_0)^2 + \\sigma(P)^2 * (\\frac{1}{2} + E)^2)}
            for occultation observations
         - σ(t pred, tra) = √(σ(T0)² + σ(P)² * E²) for transit observations
         - σ(t pred, occ) = √(σ(T0)² + σ(P)² * (½ + E)²) for occultation observations
         
        where σ(T0)=conjunction time error, E=epoch, and σ(P)=period error, to calculate the uncertainties 
        between the model data and actual data over epochs.
        
        Parameters
        ----------
        T0_err: numpy.ndarray[float]
            The calculated conjunction time error from a linear model ephemeris.
        P_err: numpy.ndarray[float]
            The calculated period error from a linear model ephemeris.
        
        Returns
        -------
            A list of uncertainties associated with the model ephemeris data passed in, calculated with the 
            equation above and the TimingData epochs.
        """
        result = []
        for i, t_type in enumerate(self.timing_data.tra_or_occ):
            if t_type == 'tra':
                # transit data
                result.append(np.sqrt((T0_err**2) + ((self.timing_data.epochs[i]**2)*(P_err**2))))
            elif t_type == 'occ':
                # occultation data
                result.append(np.sqrt((T0_err**2) + (((self.timing_data.epochs[i]+0.5)**2)*(P_err**2))))
        return np.array(result)
    
    def _calc_quadratic_model_uncertainties(self, T0_err, P_err, dPdE_err):
        """Calculates the uncertainties of a given quadratic model when compared to actual data in TimingData.
        
        Uses the equation 
         - .. math::
            \\sigma(\\text{t pred, tra}) = \\sqrt{(\\sigma(T_0)^2 + (\\sigma(P)^2 * E^2) + (\\frac{1}{4} * \\sigma(\\frac{dP}{dE})^2 * E^4))} 
            for transit observations
         - .. math::
            \\sigma(\\text{t pred, tra}) = \\sqrt{(\\sigma(T_0)^2 + (\\sigma(P)^2 * (\\frac{1}{2} + E^2)) + (\\frac{1}{4} * \\sigma(\\frac{dP}{dE})^2 * E^4))} 
            for occultation observations

         - σ(t pred, tra) = √(σ(T0)² + (σ(P)² * E²) + (¼ * σ(dP/dE)² * E⁴)) for transit observation
         - σ(t pred, occ) = √(σ(T0)² + (σ(P)² * (½ + E)²) + (¼ * σ(dP/dE)² * E⁴)) for occultation observations
        where σ(T0)=conjunction time error, E=epoch, σ(P)=period error, and σ(dP/dE)=period change with respect 
        to epoch error, to calculate the uncertainties between the model data and actual data over epochs.
        
        Parameters
        ----------
        T0_err: numpy.ndarray[float]
            The calculated conjunction time error from a quadratic model ephemeris.
        P_err: numpy.ndarray[float]
            The calculated period error from a quadratic model ephemeris.
        dPdE_err: numpy.ndarray[float]
            The calculated change in period with respect to epoch error for a quadratic model ephemeris.
        
        Returns
        -------
            A list of uncertainties associated with the model ephemeris passed in, calculated with the 
            equation above and the TimingData epochs.
        """
        result = []
        for i, t_type in enumerate(self.timing_data.tra_or_occ):
            if t_type == 'tra':
                # transit data
                result.append(np.sqrt((T0_err**2) + ((self.timing_data.epochs[i]**2)*(P_err**2)) + ((1/4)*(self.timing_data.epochs[i]**4)*(dPdE_err**2))))
            elif t_type == 'occ':
                # occultation data
                result.append(np.sqrt((T0_err**2) + (((self.timing_data.epochs[i]+0.5)**2)*(P_err**2)) + ((1/4)*(self.timing_data.epochs[i]**4)*(dPdE_err**2))))
        return np.array(result)
    
<<<<<<< HEAD
    def _calc_precession_model_uncertainties(self):
        pass

=======
    def _calc_anomalistic_period(self, model_dict):
        """TODO
        """
        # Add in function for this
        # Pull model parameters to calculate it

    def _calc_precession_ephemeris(self, model_dict):
        """TODO"""
        # function for precession
        # t0 + 3823 + self._calc_anomalistic_period(model_dict) + ...
    
>>>>>>> a539a9a9
    def _calc_linear_ephemeris(self, E, P, T0):
        """Calculates mid-times using parameters from a linear model ephemeris.
        
        Uses the equation:
         - (T0 + PE) for transit observations
         - ((T0 + ½P) + PE) for occultation observations
        to calculate the mid-time times over each epoch where T0 is conjunction time, P is period, 
        and E is epoch.

        Parameters
        ----------
            E: numpy.ndarray[int]
                The epochs pulled from the TimingData object.
            P: float
                The orbital period of the exoplanet as calculated by the linear ephemeris model.
            T0: float
                The conjunction time of the exoplanet as calculated by the linear ephemeris model.

        Returns
        -------
            A numpy array of mid-time times calculated over each epoch using the equation above.
        """
        result = []
        for i, t_type in enumerate(self.timing_data.tra_or_occ):
            if t_type == 'tra':
                # transit data
                result.append(T0 + (P*E[i]))
            elif t_type == 'occ':
                # occultation data
                result.append((T0 + 0.5*P) + (P*E[i]))
        return np.array(result)
    
    def _calc_quadratic_ephemeris(self, E, P, T0, dPdE):
        """Calculates mid-times using parameters from a quadratic model ephemeris.

        Uses the equation:
         - (T0 + PE + (½ * dPdE * E²)) for transit observations
         - ((T0 + ½P) + PE + (½ * dPdE * E²)) for occultation observations
        to calculate the mid-times over each epoch where T0 is conjunction time, P is period, E is epoch, 
        and dPdE is period change with respect to epoch.

        Parameters
        ----------
            E: numpy.ndarray[int]
                The epochs pulled from the TimingData object.
            P: float
                The orbital period of the exoplanet as calculated by the linear ephemeris model.
            T0: float
                The conjunction time of the exoplanet as calculated by the linear ephemeris model.
            dPdE: float
                The period change with respect to epoch as calculated by the linear ephemeris model.

        Returns
        -------
            A numpy array of mid-times calculated over each epoch using the equation above.
        """
        result = []
        for i, t_type in enumerate(self.timing_data.tra_or_occ):
            if t_type == 'tra':
                # transit data
                result.append(T0 + P*E[i] + 0.5*dPdE*E[i]*E[i])
            elif t_type == 'occ':
                # occultation data
                result.append((T0 + 0.5*P) + P*E[i] + 0.5*dPdE*E[i]*E[i])
        return np.array(result)
    
    def anomalistic_period(self, P, dwdE):
       """ Calculates the anomalistic period given a period and a change in pericenter with respect to epoch.

       Uses the equation
       :math:`\\frac{P}{(1 - \\frac{1}{2*\\pi})*frac{dw}{dE}}`
       
       Parameters
       ----------
       P: float
           The exoplanet sideral orbital period.
        dwdE: float
           Change in pericenter with respect to epoch.

        Returns
        -------
           A float of the calculated anomalistic period.
       """
       result = P/(1 - (1/(2*np.pi))*dwdE)
       return result
    
    def pericenter(self, W0, dwdE, E):
       """Calculates the pericenter given a list of epochs, a pericenter value, and a change in pericenter with respect to epoch.

       Uses the equation
        :math:`W0 + \\frac{dw}{dE} * E`


       Parameters
       ----------
        E: numpy.ndarray[int]
            The epochs.
        dwdE: float
            Change in pericenter with respect to epoch.
        W0: int
            The pericenter.

        Returns
        -------
           A numpy.ndarray[float] of the calculated pericenter as a function of epochs.
       """
       result = W0 + dwdE*E
       return result
    
    def _calc_precession_ephemeris(self, E, P, T0, W0, dwdE, e, tra_or_occ):
        """Calculates mid-times using parameters from a precession model ephemeris.

        Uses the equation:
         -  T0 + E*P - (e*anomalistic period)/pi * cos(pericenter) for transit observations
         -  T0 + (anomalistic period / 2) + (e*anomalistic period)/pi * cos(pericenter) for occultation observations
        to calculate the mid-times over each epoch where T0 is conjunction time, P is sideral period, E is epoch, 
        dwdE is pericenter change with respect to epoch, W0 is intial pericenter, e is eccentricity.

        Parameters
        ----------
            e: float
                The eccentricity.
            E: numpy.ndarray[int]
                The epochs.
            dwdE: float
                Change in pericenter with respect to epoch.
            P: float
                The exoplanet sideral orbital period.
            T0: float
                The initial mid-time, also known as conjunction time.
            tra_or_occ: numpy.ndarray[str]
                Indicates if the data is from a transit or occultation.
            W0: int
                The intial pericenter.  

        Returns
        -------
            A numpy array of mid-times calculated over each epoch using the equation above.
        """ 
        result = np.zeros_like(E)
        for i, t_type in enumerate(tra_or_occ):
           if t_type == 0:
            # transit data
            result[i] = T0 + E*P - ((e*self.anomalistic_period(P, dwdE))/np.pi)*np.cos(self.pericenter(W0, dwdE, E))
           elif t_type == 1:
            # occultation data
            result[i] = T0 + self.anomalistic_period(P, dwdE)/2 + E(self.anomalistic_period(P, dwdE)(1 - (1/(2*np.pi))*dwdE)) + ((e*self.anomalistic_period(P, dwdE))/np.pi)*np.cos(self.pericenter(W0, dwdE, E))
        return result
   
   
    def _calc_chi_squared(self, model_mid_times):
        """Calculates the residual chi squared values for the model ephemeris.
        
        Parameters
        ----------
            model_mid_times : numpy.ndarray[float]
                Mid-times calculated from a model ephemeris. This data can be accessed through the 'model_data'
                key from a returned model ephemeris data dictionary. 
        
        Returns
        -------
            Chi-squared value : float
                The chi-squared value calculated with the equation:
                Σ(((observed mid-times - model calculated mid-times) / observed mid-time uncertainties)²)
        """
        # STEP 1: Get observed mid-times
        observed_data = self.timing_data.mid_times
        uncertainties = self.timing_data.mid_time_uncertainties
        # STEP 2: calculate X2 with observed data and model data
        return np.sum(((observed_data - model_mid_times)/uncertainties)**2)
    
    def _subtract_plotting_parameters(self, model_mid_times, T0, P, E):
        """Subtracts the first terms to show smaller changes for plotting functions.

        Uses the equation:
         - (model midtime - T0 - PE) for transit observations
         - (model midtime - T0 - (½P) - PE) for occultation observations
        
        Parameters
        ----------
            model_mid_times : numpy.ndarray[float]
                Mid-times calculated from a model ephemeris. This data can be accessed through the 'model_data'
                key from a returned model ephemeris data dictionary. 
            T0: float
                The conjunction time of the exoplanet as calculated by the linear ephemeris model.
            P: float
                The orbital period of the exoplanet as calculated by the linear ephemeris model.
            E: numpy.ndarray[int]
                The epochs pulled from the TimingData object.

        Returns
        -------
            A numpy array of newly calculated values for plotting.
        """
        result = []
        for i, t_type in enumerate(self.timing_data.tra_or_occ):
            if t_type == 'tra':
                # transit data
                result.append(model_mid_times[i] - T0 - (P*E[i]))
            elif t_type == 'occ':
                # occultation data
                result.append(model_mid_times[i] - T0 - (0.5*P) - (P*E[i]))
        return np.array(result)
    
    def get_model_ephemeris(self, model_type):
        """Fits the timing data to a specified model using an LMfit Model fit.

        Parameters
        ----------
            model_type: str
                Either 'linear' or 'quadratic'. Represents the type of ephemeris to fit the data to.

        Returns
        ------- 
            model_ephemeris_data: dict
                A dictionary of parameters from the fit model ephemeris.
                    Example:

                    .. code-block:: python
            
                        {
                            'model_type': 'Either linear or quadratic',
                            'model_data': 'A list of calculated mid-times using the estimated parameters over each epoch',
                            'period': 'Estimated orbital period of the exoplanet (in units of days)',
                            'period_err': 'Uncertainty associated with orbital period (in units of days)',
                            'conjunction_time': 'Time of conjunction of exoplanet transit or occultation',
                            'conjunction_time_err': 'Uncertainty associated with conjunction_time',
                        }
                    
                    If a quadratic model was chosen, the same variables are returned, and an additional parameter is included in the dictionary:
                    
                    .. code-block:: python
                        
                        {
                            'period_change_by_epoch': 'The exoplanet period change with respect to epoch (in units of days)',
                            'period_change_by_epoch_err': 'The uncertainties associated with period_change_by_epoch (in units of days)'
                        }
        """
        model_ephemeris_data = self._get_model_parameters(model_type)
        model_ephemeris_data['model_type'] = model_type
        # Once we get parameters back, we call _calc_linear_ephemeris 
        if model_type == 'linear':
            # Return dict with parameters and model data
            model_ephemeris_data['model_data'] = self._calc_linear_ephemeris(self.timing_data.epochs, model_ephemeris_data['period'], model_ephemeris_data['conjunction_time'])
        elif model_type == 'quadratic':
            model_ephemeris_data['model_data'] = self._calc_quadratic_ephemeris(self.timing_data.epochs, model_ephemeris_data['period'], model_ephemeris_data['conjunction_time'], model_ephemeris_data['period_change_by_epoch'])
        return model_ephemeris_data
    
    def get_ephemeris_uncertainties(self, model_params):
        """Calculates the mid-time uncertainties of specific model data when compared to the actual data. 

        Calculate the uncertainties between the model data and actual data over epochs using the equations...
        
        For linear models:
        
         - :math:`\\sigma(\\text{t pred, tra}) = \\sqrt{(\\sigma(T_0)^2 + \\sigma(P)^2 * E^2)}` for transit observations

         - :math:`\\sigma(\\text{t pred, tra}) = \\sqrt{(\\sigma(T_0)^2 + \\sigma(P)^2 * (\\frac{1}{2} + E)^2)}` for occultation observations
            
        And for quadratic models:

         - :math:`\\sigma(\\text{t pred, tra}) = \\sqrt{(\\sigma(T_0)^2 + (\\sigma(P)^2 * E^2) + (\\frac{1}{4} * \\sigma(\\frac{dP}{dE})^2 * E^4))}` for transit observations

         - :math:`\\sigma(\\text{t pred, tra}) = \\sqrt{(\\sigma(T_0)^2 + (\\sigma(P)^2 * (\\frac{1}{2} + E^2)) + (\\frac{1}{4} * \\sigma(\\frac{dP}{dE})^2 * E^4))}` for occultation observations
        
        where :math:`\\sigma(T_0) =` conjunction time error, :math:`E=` epoch, :math:`\\sigma(P)=` period error, and :math:`\\sigma(\\frac{dP}{dE})=` period change with respect to epoch error.
        
        Parameters
        ----------
        model_params: dict
            The model ephemeris data dictionary recieved from the `get_model_ephemeris` method.
        
        Returns
        -------
            A list of mid-time uncertainties associated with the model ephemeris passed in, calculated with the 
            equation above and the TimingData epochs.
        
        Raises
        ------
            KeyError
                If the model type in not in the model parameter dictionary.
            KeyError
                If the model parameter error values are not in the model parameter dictionary.
        """
        if 'model_type' not in model_params:
            raise KeyError("Cannot find model type in model data. Please run the get_model_ephemeris method to return ephemeris fit parameters.")
        if model_params['model_type'] == 'linear':
            if 'conjunction_time_err' not in model_params or 'period_err' not in model_params:
                raise KeyError("Cannot find conjunction time and period errors in model data. Please run the get_model_ephemeris method with 'linear' model_type to return ephemeris fit parameters.")
            return self._calc_linear_model_uncertainties(model_params['conjunction_time_err'], model_params['period_err'])
        elif model_params['model_type'] == 'quadratic':
            if 'conjunction_time_err' not in model_params or 'period_err' not in model_params or 'period_change_by_epoch_err' not in model_params:
                raise KeyError("Cannot find conjunction time, period, and/or period change by epoch errors in model data. Please run the get_model_ephemeris method with 'quadratic' model_type to return ephemeris fit parameters.")
            return self._calc_quadratic_model_uncertainties(model_params['conjunction_time_err'], model_params['period_err'], model_params['period_change_by_epoch_err'])
        elif model_params['model_type'] == 'precession':
            if 'conjunction_time_err' not in model_params or 'period_err' not in model_params or 'period_change_by_epoch_err' not in model_params or 'eccentricity_err' not in model_params or 'pericenter_err' not in model_params:
                raise KeyError("Cannot find conjunction time, period, period change by epoch errors, eccentricity and/or pericenter errors in model data. Please run the get_model_ephemeris method with 'precession' model_type to return ephemeris fit parameters.")
            return self._calc_quadratic_model_uncertainties(model_params['conjunction_time_err'], model_params['period_err'], model_params['period_change_by_epoch_err'], model_params['eccentricity_err'], model_params['pericenter_err'])

    def calc_bic(self, model_data_dict):
        """Calculates the BIC value for a given model ephemeris. 
        
        The BIC value is a modified :math:`\\chi^2` value that penalizes for additional parameters. 
        Uses the equation :math:`BIC = \\chi^2 + (k * log(N))` where :math:`\\chi^2=\\sum{\\frac{(\\text{
        observed midtimes - model midtimes})}{\\text{(observed midtime uncertainties})^2}},`
        k=number of fit parameters (2 for linear models, 3 for quadratic models), and N=total number of data points.
        
        Parameters
        ----------
            model_data_dict: dict
                The model ephemeris data dictionary recieved from the `get_model_ephemeris` method.
        
        Returns
        ------- 
            A float value representing the BIC value for this model ephemeris.
        """
        # Step 1: Get value of k based on model_type (linear=2, quad=3, custom=?)
        num_params = self._get_k_value(model_data_dict['model_type'])
        # Step 2: Calculate chi-squared
        chi_squared = self._calc_chi_squared(model_data_dict['model_data'])
        # Step 3: Calculate BIC
        return chi_squared + (num_params*np.log(len(model_data_dict['model_data'])))

    def calc_delta_bic(self):
        """Calculates the :math:`\\Delta BIC` value between linear and quadratic model ephemerides using the given timing data. 
        
        The BIC value is a modified :math:`\\chi^2` value that penalizes for additional parameters. The
        :math:`\\Delta BIC` value is the difference between the linear BIC value and the quadratic BIC value.
        Models that have smaller values of BIC are favored. Therefore, if the :math:`\\Delta BIC` value for your
        data is a large positive number (large linear BIC - small quadratic BIC), the quadratic model is favored and
        your data indicates possible orbital decay in your extrasolar system. If the :math:`\\Delta BIC` value for
        your data is a small number or negative (small linear BIC - large quadratic BIC), then the linear model is
        favored and your data may not indicate orbital decay. 

        This function will run all model ephemeris instantiation and BIC calculations for you using the TimingData
        information you entered.

        Returns
        ------- 
            delta_bic : float
                Represents the :math:`\\Delta BIC` value for this timing data. 
        """
        linear_data = self.get_model_ephemeris('linear')
        quadratic_data = self.get_model_ephemeris('quadratic')
        linear_bic = self.calc_bic(linear_data)
        quadratic_bic = self.calc_bic(quadratic_data)
        delta_bic = linear_bic - quadratic_bic
        return delta_bic
    
    def _create_observer_obj(self, timezone, coords=None, name=None):
        """Creates the Astroplan Observer object.

        Parameters
        ----------
            timezone: str
                The local timezone. If a string, it will be passed through pytz.timezone() to produce the timezone object.
            coords: tuple(float, float, float) (Optional)
                The longitude, latitude, and elevation of the observer's location on Earth.
            name: str (Optional)
                The name of the observer's location. This can either be a registered Astropy site
                name (get the latest site names with `EarthLocation.get_site_names()`), which will
                return the latitude, longitude, and elevation of the site OR it can be a custom name
                to keep track of your Observer object.

        Returns
        -------
            The Astroplan Observer object.
        
        Raises
        ------
            ValueError if neither coords nor name are given.
        """
        observer = None
        if not any(val is None for val in coords):
            # There are valid vals for lon and lat
            observer = Observer(longitude=coords[0]*u.deg, latitude=coords[1]*u.deg, elevation=coords[2]*u.m, timezone=timezone)
            if name is not None:
                observer.name = name
        elif name is not None:
            # No vals for lon and lat, use site name
            observer = Observer.at_site(name, timezone=timezone)
        else:
            # No coords or site name given, raise error
            raise ValueError("Observatory location must be specified with either (1) a site name specified by astropy.coordinates.EarthLocation.get_site_names() or (2) latitude and longitude in degrees as accepted by astropy.coordinates.Latitude and astropy.coordinates.Latitude.")
        return observer
    
    def _create_target_obj(self, coords=None, name=None):
        """Creates the Astroplan FixedTarget object.

        Parameters
        ----------
            coords: tuple(float, float) (Optional)
                The right ascension and declination of the object in the sky (most likely the planet's host star).
            name: str (Optional)
                The name of the object in the sky. This can either be a registered object name, which will query
                a CDS name resolver (see Astroplan documentation for more information on this) OR it can be a 
                custom name to keep track of your FixedTarget object.

        Returns
        -------
            The Astroplan FixedTarget object.

        Raises
        ------
            ValueError if neither coords nor name are given.
        """
        target = None
        if not any(val is None for val in coords):
            # There are valid vals for ra and dec
            skycoord = SkyCoord(ra=coords[0]*u.deg, dec=coords[1]*u.deg)
            target = FixedTarget(coord=skycoord)
            if name is not None:
                target.name = name
        elif name is not None:
            # No vals for ra & dec, query by object name
            target = FixedTarget.from_name(name)
        else:
            # Neither ra & dec or name given, raise error
            raise ValueError("Object location must be specified with either (1) an valid object name or (2) right ascension and declination in degrees as accepted by astropy.coordinates.ra and astropy.coordinates.dec.")
        return target
    
    def get_observing_schedule(self, model_data_dict, timezone, obs_lat=None, obs_lon=None, obs_elevation=0.0, obs_name=None, obj_ra=None, obj_dec=None, obj_name=None, system_name=None):
        """Returns a list of observable future transits for the target object

        Parameters
        ----------
            model_data_dict: dict
                The model ephemeris data dictionary recieved from the `get_model_ephemeris` method.
            timezone: str
                The local timezone. If a string, it will be passed through `pytz.timezone()` to produce the timezone object.
            obs_lat: float (Optional)
                The latitude of the observer's location on Earth.
            obs_lon: float (Optional)
                The longitude of the observer's location on Earth.
            obs_elevation: float (Optional)
                The elevation of the observer's location on Earth.
            obs_name: str (Optional)
                The name of the observer's location. This can either be a registered Astropy site
                name (get the latest site names with `EarthLocation.get_site_names()`), which will
                return the latitude, longitude, and elevation of the site OR it can be a custom name
                to keep track of your `Observer` object.
            obj_ra: float (Optional)
                The right ascension of the object to observe in the sky (most likely a planet or star).
            obj_dec: float (Optional)
                The declination of the object to observe in the sky (most likely a planet or star).
            obj_name: str (Optional)
                The name of the object in the sky. This can either be a registered object name, which will query
                a CDS name resolver (see Astroplan documentation for more information on this) OR it can be a 
                custom name to keep track of your `FixedTarget` object.
            system_name: str (Optional)
                The name of your eclipsing system. An Optional parameter to help you keep track of your 
                `EclipsingSystem` object.
        """
        observer = self._create_observer_obj(timezone, coords=(obs_lon, obs_lat, obs_elevation), name=obs_name)
        target = self._create_target_obj(coords=(obj_ra, obj_dec), name=obj_name)
        # This is just a mid transit time, we most likely want to use the most recent mid transit time
        # For now just using last value from calculated mid-times 
        # TODO: Should we change this to use the most recent mid transit time from the data?
        primary_eclipse_time = Time(model_data_dict['model_data'][-1], format='jd')
        # We can pull orbital period from the model
        orbital_period = model_data_dict['period'] * u.day
        # TODO: Need to use the equation from the book for the eclipse duration
        eclipse_duration = 0.1277 * u.day
        eclipsing_system = EclipsingSystem(primary_eclipse_time=primary_eclipse_time,
                                orbital_period=orbital_period, duration=eclipse_duration,
                                name=system_name)
        pass
    
    def plot_model_ephemeris(self, model_data_dict, save_plot=False, save_filepath=None):
        """Plots a scatterplot of epochs vs. model calculated mid-times.

        Parameters
        ----------
            model_data_dict: dict
                The model ephemeris data dictionary recieved from the `get_model_ephemeris` method.
            save_plot: bool 
                If True, will save the plot as a figure.
            save_filepath: Optional(str)
                The path used to save the plot if `save_plot` is True.
        """
        
        plt.scatter(x=self.timing_data.epochs, y=model_data_dict['model_data'], color='#0033A0', zorder=10)
        plt.xlabel('Epochs')
        plt.ylabel('Mid-Times (JD TDB)')
        plt.title(f'{model_data_dict["model_type"].capitalize()} Model Ephemeris Mid-Times')
        plt.grid(linestyle='--', linewidth=0.25, zorder=-1)
        plt.ticklabel_format(style="plain", useOffset=False)
        if save_plot == True:
            plt.savefig(save_filepath, bbox_inches='tight', dpi=300)
        plt.show()

    def plot_timing_uncertainties(self, model_data_dict, save_plot=False, save_filepath=None):
        """Plots a scatterplot of epochs vs. model calculated mid-time uncertainties.

        Parameters
        ----------
            model_data_dict: dict
                The model ephemeris data dictionary recieved from the `get_model_ephemeris` method.
            save_plot: bool 
                If True, will save the plot as a figure.
            save_filepath: Optional(str)
                The path used to save the plot if `save_plot` is True.
        """
        # get uncertainties
        model_uncertainties = self.get_ephemeris_uncertainties(model_data_dict)
        x = self.timing_data.epochs
        # get T(E) - T0 - PE  OR  T(E) - T0 - 0.5P - PE
        # TODO: Make this calculation a separate function
        y = self._subtract_plotting_parameters(model_data_dict['model_data'], model_data_dict['conjunction_time'], model_data_dict['period'], self.timing_data.epochs)
        # plot the y line, then the line +- the uncertainties
        plt.plot(x, y, c='blue', label='$t(E) - T_{0} - PE$')
        plt.plot(x, y + model_uncertainties, c='red', label='$(t(E) - T_{0} - PE) + σ_{t^{pred}_{tra}}$')
        plt.plot(x, y - model_uncertainties, c='red', label='$(t(E) - T_{0} - PE) - σ_{t^{pred}_{tra}}$')
        # Add labels and show legend
        plt.xlabel('Epochs')
        plt.ylabel('Mid-Time Uncertainties (JD TDB)')
        plt.title(f'Uncertainties of {model_data_dict["model_type"].capitalize()} Model Ephemeris Mid-Times')
        plt.legend()
        plt.grid(linestyle='--', linewidth=0.25, zorder=-1)
        if save_plot is True:
            plt.savefig(save_filepath, bbox_inches='tight', dpi=300)
        plt.show()

    def plot_oc_plot(self, save_plot=False, save_filepath=None):
        """Plots a scatter plot of observed minus calculated values of mid-times for linear and quadratic model ephemerides over epochs.

        Parameters
        ----------
            save_plot: bool 
                If True, will save the plot as a figure.
            save_filepath: Optional(str)
                The path used to save the plot if `save_plot` is True.
        """
        DAYS_TO_SECONDS = 86400
        # y = T0 - PE - 0.5 dP/dE E^2
        lin_model = self.get_model_ephemeris('linear')
        quad_model = self.get_model_ephemeris('quadratic')
        # y = 0.5 dP/dE * (E - median E)^2
        # TODO: Make this calculation a separate function
        quad_model_curve = (0.5*quad_model['period_change_by_epoch'])*((self.timing_data.epochs - np.median(self.timing_data.epochs))**2) * DAYS_TO_SECONDS
        # plot points w/ x=epoch, y=T(E)-T0-PE, yerr=sigmaT0
        # y = self._subtract_plotting_parameters(self.timing_data.mid_times, lin_model['conjunction_time'], lin_model['period'], self.timing_data.epochs)
        y = (self._subtract_plotting_parameters(self.timing_data.mid_times, lin_model['conjunction_time'], lin_model['period'], self.timing_data.epochs)) * DAYS_TO_SECONDS
        plt.errorbar(self.timing_data.epochs, y, yerr=self.timing_data.mid_time_uncertainties*DAYS_TO_SECONDS, 
                    marker='o', ls='', color='#0033A0',
                    label=r'$t(E) - T_0 - P E$')
        plt.plot(self.timing_data.epochs,
                 (quad_model_curve),
                 color='#D64309', ls="--", label=r'$\frac{1}{2}(\frac{dP}{dE})E^2$')
        plt.legend()
        plt.xlabel('Epoch')
        plt.ylabel('O-C (seconds)')
        plt.title('Observed Minus Calculated Mid-Times')
        plt.grid(linestyle='--', linewidth=0.25, zorder=-1)
        if save_plot is True:
            plt.savefig(save_filepath, bbox_inches='tight', dpi=300)
        plt.show()

    def plot_running_delta_bic(self, save_plot=False, save_filepath=None):
        """Plots a scatterplot of epochs vs. :math:`\\Delta BIC` for each epoch.

        Starting at the third epoch, will plot the value of :math:`\\Delta BIC` for all previous epochs,
        showing how the value of :math:`\\Delta BIC` progresses over time with more observations.

        Parameters
        ----------
            save_plot: bool 
                If True, will save the plot as a figure.
            save_filepath: Optional(str)
                The path used to save the plot if `save_plot` is True.
        """
        delta_bics = []
        all_epochs = self.timing_data.epochs
        all_mid_times = self.timing_data.mid_times
        all_uncertainties = self.timing_data.mid_time_uncertainties
        all_tra_or_occ = self.timing_data.tra_or_occ
        # for each epoch (starting at 3?), calculate the delta bic, plot delta bics over epoch
        for i in range(0, len(all_epochs)):
            if i < 2:
                delta_bics.append(int(0))
            else:
                self.timing_data.epochs = all_epochs[:i+1]
                self.timing_data.mid_times = all_mid_times[:i+1]
                self.timing_data.mid_time_uncertainties = all_uncertainties[:i+1]
                self.timing_data.tra_or_occ = all_tra_or_occ[:i+1]
                delta_bic = self.calc_delta_bic()
                delta_bics.append(delta_bic)
        plt.plot(self.timing_data.epochs, delta_bics, color='#0033A0', marker='.', markersize=6, mec="#D64309", ls="--", linewidth=2)
        plt.axhline(y=0, color='grey', linestyle='-', zorder=0)
        plt.xlabel('Epoch')
        plt.ylabel(r'$\Delta$BIC')
        plt.title(r"Value of $\Delta$BIC as Observational Epochs Increase")
        plt.grid(linestyle='--', linewidth=0.25, zorder=-1)
        if save_plot is True:
            plt.savefig(save_filepath, bbox_inches='tight', dpi=300)
        plt.show()

if __name__ == '__main__':
    # STEP 1: Upload datra from file
    bjd_filepath = "../../example_data/wasp12b_tra_occ.csv"
    bjd_no_occs_filepath = "../../example_data/WASP12b_transit_ephemeris.csv"
    isot_filepath = "../../example_data/wasp12b_isot_utc.csv"
    jd_utc_filepath = "../../example_data/wasp12b_jd_utc.csv"
    jd_utc_no_occs_filepath = "../../example_data/wasp12b_jd_utc_tra.csv"
    data = np.genfromtxt(bjd_filepath, delimiter=',', names=True, dtype=None, encoding=None)
    bjd_data_no_occs = np.genfromtxt(bjd_no_occs_filepath, delimiter=',', names=True, dtype=None, encoding=None)
    isot_data = np.genfromtxt(isot_filepath, delimiter=',', names=True, dtype=None, encoding=None)
    jd_utc_data = np.genfromtxt(jd_utc_filepath, delimiter=',', names=True, dtype=None, encoding=None)
    jd_utc_no_occs_data = np.genfromtxt(jd_utc_no_occs_filepath, delimiter=',', names=True, dtype=None, encoding=None)
    # STEP 2: Break data up into epochs, mid-times, and error
    # STEP 2.5 (Optional): Make sure the epochs are integers and not floats
    tra_or_occs = data["tra_or_occ"] # Base tra_or_occs
    epochs = data["epoch"].astype('int') # Epochs with tra_or_occs
    epochs_no_occs = bjd_data_no_occs["epoch"].astype('int') # Epochs with ONLY tra
    isot_mid_times = isot_data["transit_time"] # ISOT mid times
    jd_utc_times = jd_utc_data["transit_time"] # JD UTC mid times
    jd_utc_time_errs = jd_utc_data["sigma_transit_time"] # JD UTC mid time errs
    jd_utc_times_no_occs = jd_utc_no_occs_data["transit_time"] # JD UTC mid times ONLY tra
    jd_utc_time_errs_no_occs = jd_utc_no_occs_data["sigma_transit_time"] # JD UTC mid time errs ONLY tra
    bjd_mid_times = data["transit_time"] # BJD mid times
    bjd_mid_time_errs = data["sigma_transit_time"] # BJD mid time errs
    bjd_mid_times_no_occs = bjd_data_no_occs["transit_time"]
    bjd_mid_time_errs_no_occs = bjd_data_no_occs["sigma_transit_time"]
    # print(f"epochs: {list(epochs)}")
    # print(f"mid_times: {list(mid_times)}")
    # print(f"mid_time_errs: {list(mid_time_errs)}")
    # print(f"tra_or_occ: {list(tra_or_occs)}")
    # STEP 3: Create new transit times object with above data
    """NOTE: ISOT (NO UNCERTAINTIES)"""
    # times_obj1 = TimingData('isot', epochs, isot_mid_times, tra_or_occ=tra_or_occs, object_ra=97.64, object_dec=29.67, observatory_lat=43.60, observatory_lon=-116.21)
    """NOTE: JD UTC"""
    # times_obj1 = TimingData('jd', epochs, jd_utc_times, jd_utc_time_errs, tra_or_occ=tra_or_occs, object_ra=97.64, object_dec=29.67, observatory_lat=43.60, observatory_lon=-116.21)
    """NOTE: JD UTC NO UNCERTAINTIES"""
    # times_obj1 = TimingData('jd', epochs, jd_utc_times, tra_or_occ=tra_or_occs, object_ra=97.64, object_dec=29.67, observatory_lat=43.60, observatory_lon=-116.21)
    """NOTE: JD UTC NO UNCERTAINTIES NO TRA_OR_OCC"""
    # times_obj1 = TimingData('jd', epochs_no_occs, jd_utc_times_no_occs, object_ra=97.64, object_dec=29.67, observatory_lat=43.60, observatory_lon=-116.21)
    """NOTE: JD TDB (BJD) NO TRA_OR_OCC"""
    # times_obj1 = TimingData('jd', epochs_no_occs, bjd_mid_times_no_occs, bjd_mid_time_errs_no_occs, time_scale='tdb')
    """NOTE: JD TDB (BJD) ALL INFO"""
    times_obj1 = TimingData('jd', epochs, bjd_mid_times, bjd_mid_time_errs, time_scale='tdb', tra_or_occ=tra_or_occs)
    # STEP 4: Create new ephemeris object with transit times object
    ephemeris_obj1 = Ephemeris(times_obj1)
    # STEP 5: Get model ephemeris data & BIC values
    # # LINEAR MODEL
    linear_model_data = ephemeris_obj1.get_model_ephemeris('linear')
    print(linear_model_data)
    linear_model_uncertainties = ephemeris_obj1.get_ephemeris_uncertainties(linear_model_data)
    # print(linear_model_uncertainties)
    lin_bic = ephemeris_obj1.calc_bic(linear_model_data)
    # print(lin_bic)
    # # QUADRATIC MODEL
    quad_model_data = ephemeris_obj1.get_model_ephemeris('quadratic')
    # print(quad_model_data)
    quad_model_uncertainties = ephemeris_obj1.get_ephemeris_uncertainties(quad_model_data)
    # print(quad_model_uncertainties)
    quad_bic = ephemeris_obj1.calc_bic(quad_model_data)
    # print(quad_bic)
    # STEP 5.5: Get the delta BIC value for both models
    delta_bic = ephemeris_obj1.calc_delta_bic()
    # print(delta_bic)

    # STEP 6: Show a plot of the model ephemeris data
    # ephemeris_obj1.plot_model_ephemeris(linear_model_data, save_plot=False)
    # ephemeris_obj1.plot_model_ephemeris(quad_model_data, save_plot=False)
    # ephemeris_obj1.plot_model_ephemeris(linear_model_data, save_plot=True, save_filepath="lin_model_updated")
    # ephemeris_obj1.plot_model_ephemeris(quad_model_data, save_plot=True, save_filepath="quad_model_updated")

    # STEP 7: Uncertainties plot
    # ephemeris_obj1.plot_timing_uncertainties(linear_model_data, save_plot=False)
    # ephemeris_obj1.plot_timing_uncertainties(quad_model_data, save_plot=False)
    ephemeris_obj1.plot_timing_uncertainties(linear_model_data, save_plot=True, save_filepath="lin_unc_updated")
    ephemeris_obj1.plot_timing_uncertainties(quad_model_data, save_plot=True, save_filepath="quad_unc_updated")
    
    # STEP 8: O-C Plot
    # ephemeris_obj1.plot_oc_plot(save_plot=False)
    # ephemeris_obj1.plot_oc_plot(save_plot=True, save_filepath="oc_updated")

    # STEP 9: Running delta BIC plot
    # ephemeris_obj1.plot_running_delta_bic(save_plot=False)
    # ephemeris_obj1.plot_running_delta_bic(save_plot=True, save_filepath="delta_bic_updated")<|MERGE_RESOLUTION|>--- conflicted
+++ resolved
@@ -638,11 +638,9 @@
                 result.append(np.sqrt((T0_err**2) + (((self.timing_data.epochs[i]+0.5)**2)*(P_err**2)) + ((1/4)*(self.timing_data.epochs[i]**4)*(dPdE_err**2))))
         return np.array(result)
     
-<<<<<<< HEAD
     def _calc_precession_model_uncertainties(self):
         pass
 
-=======
     def _calc_anomalistic_period(self, model_dict):
         """TODO
         """
@@ -654,7 +652,6 @@
         # function for precession
         # t0 + 3823 + self._calc_anomalistic_period(model_dict) + ...
     
->>>>>>> a539a9a9
     def _calc_linear_ephemeris(self, E, P, T0):
         """Calculates mid-times using parameters from a linear model ephemeris.
         
