--- conflicted
+++ resolved
@@ -5,30 +5,14 @@
 import logging
 
 class TransitTimes(object):
-<<<<<<< HEAD
-    # TODO: Have user input their timing system, store their original times, if it is not BJD TDB then convert 
-    # (will need coords of observatory and coords of star, 
-    # can let user not put in coords of observatory and use grav center of Earth)
-
-    """ The transit_times object is a class which formats user data to be passed to the ephemeris.py object. This object creates and/or formats the array of uncertainties in mid_transit_times. This object will also correct user data to use the Barycentric Julian Date as the timing system and Barycentric Dynamical time as the time scale.
- 
-    Parameters
-    ------------
-        epochs : NumPy array
-            ints representing epochs which have been normalized to start at zero. Each epoch is associated with a mid transit time.
-        mid_transit_times : NumPy array
-            floats representing the mid transit time of an exoplanet transit.
-        Uncertainties : Numpy array
-             floats reprensting the uncertainities in mid_transit_times, has same shape as epochs and mid_transit_times
-
+    """Represents transit midpoint data over time. Holds data to be accessed by Ephemeris class.
+    
+    The transit_times object is a class which formats user data to be passed to the ephemeris.py object. This object creates and/or formats the array of uncertainties in mid_transit_times. This object will also correct user data to use the Barycentric Julian Date as the timing system and Barycentric Dynamical time as the time scale.
     STEP 1: Make an array of 1's to be the uncertainities in the same shape as epochs and mid_transit_times.
 
     STEP 2: Check that the time system and scale are correct, and if not correct them to be JD and TBD.
 
     STEP 3: Check that the array's are formatted properly. The appropriate Type or Value Error is raised if there are any issues.
-
-=======
-    """Represents transit midpoint data over time. Holds data to be accessed by Ephemeris class.
  
     Parameters
     ------------
@@ -50,7 +34,6 @@
             The longitude in degrees of observatory data was collected from.
         observatory_lat: Optional(float) 
             The latitude in degrees of observatory data was collected from.
->>>>>>> 53f642f6
     Raises
     ------------
         Error raised if parameters are not NumPy Arrays, parameters are not the same shape of array, the values of epochs are not all ints, the values of mid_transit_times and unertainites are not all floats, or values of uncertainities are not all positive.
