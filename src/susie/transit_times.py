import numpy as np
from astropy import time
from astropy import coordinates as coord
from astropy import units as u
import logging

class TransitTimes(object):
    """Represents transit midpoint data over time. Holds data to be accessed by Ephemeris class.
    
    The transit_times object is a class which formats user data to be passed to the ephemeris.py object. \
        This object creates and/or formats the array of uncertainties in mid_transit_times. This object \
            will also correct user data to use the Barycentric Julian Date as the timing system and Barycentric \
                Dynamical time as the time scale.
    STEP 1: Make an array of 1's to be the uncertainities in the same shape as epochs and mid_transit_times.
    STEP 2: Check that the time system and scale are correct, and if not correct them to be JD and TBD.
    STEP 3: Check that the array's are formatted properly. The appropriate Type or Value Error is raised if there are any issues.
 
    Parameters
    ------------
        time_format: str 
            An abbreviation of the data's timing system. Abbreviations for systems can be found on [Astropy's Time documentation](https://docs.astropy.org/en/stable/time/#id3).
        epochs: numpy.ndarray(int)
            List of reference points for transit observations represented in the transit times data.
        mid_transit_times: numpy.ndarray(float)
            List of observed transit midpoints in days corresponding with epochs.
        mid_transit_times_uncertainties: Optional(numpy.ndarray[float])
            List of uncertainties in days corresponding with transit midpoints. If given None, will be replaced with array of 1's with same shape as `mid_transit_times`.
        time_scale: Optional(str)
            An abbreviation of the data's timing scale. Abbreviations for scales can be found on [Astropy's Time documentation](https://docs.astropy.org/en/stable/time/#id6).
        object_ra: Optional(float)
            The right ascension in degrees of observed object represented by data.
        object_dec: Optional(float)
            The declination in degrees of observed object represented by data.
        observatory_lon: Optional(float)
            The longitude in degrees of observatory data was collected from.
        observatory_lat: Optional(float) 
            The latitude in degrees of observatory data was collected from.
    Raises
    ------------
        Error raised if parameters are not NumPy Arrays, parameters are not the same shape of array, the values of epochs are not all ints, the values of mid_transit_times and unertainites are not all floats, or values of uncertainities are not all positive.
    """
    def __init__(self, time_format, epochs, mid_transit_times, mid_transit_times_uncertainties=None, time_scale=None, object_ra=None, object_dec=None, observatory_lon=None, observatory_lat=None):
        self.epochs = epochs
        if mid_transit_times_uncertainties is None:
            # Make an array of 1s in the same shape of epochs and mid_transit_times
            mid_transit_times_uncertainties = np.ones_like(self.epochs, dtype=float)
        self.mid_transit_times = mid_transit_times
        self.mid_transit_times_uncertainties = mid_transit_times_uncertainties
        # Check that timing system and scale are JD and TDB
        if time_format != 'jd' or time_scale != 'tdb':
            # TODO: Make sure they know default scale is UTC
            # If not correct time format and scale, create time objects and run corrections
            logging.warning(f"Recieved time format {time_format} and time scale {time_scale}. " 
                            "Correcting all times to BJD timing system with TDB time scale. If this is incorrect, please set the time format and time scale for TransitTime object.")
            self.mid_transit_times = None
            self.mid_transit_times_uncertainties = None
            mid_transit_times_obj = time.Time(mid_transit_times, format=time_format, scale=time_scale)
            mid_transit_times_uncertainties_obj = time.Time(mid_transit_times_uncertainties, format=time_format, scale=time_scale)
            self._validate_times(mid_transit_times_obj, mid_transit_times_uncertainties_obj, (object_ra, object_dec), (observatory_lon, observatory_lat))
        # Call validation function
        self._validate()

    def _calc_barycentric_time(self, time_obj, obj_location, obs_location):
        """Function to correct non-barycentric time formats to Barycentric Julian Date in TDB time scale.

        STEP 1: Checks if given placeholder values of 1. If given placeholder values, no correction needed and array of 1's returned.

        STEP 2: If given actual values, correct the values to be Barycentric Julian Date in TDB time scale. Return corrected values.

        Parameters
        ----------
            time_obj : numpy.ndarray[float]
                List to be corrected to the Barycentric Julian Date in TDB time scale.
            obj_location : numpy.ndarray[float]
                List of the RA and DEC in degrees of the object being observed.
            obs_location : Optional(numpy.ndarray[float])                           NOTE considered optional only if keyword argument - check for these
                List of the longitude and latitude in degrees of the site of observation. If None given, uses gravitational center of Earth at North Pole.
       
        Returns
        -------
            time_obj.value : numpy.ndarray[float]
                Returned only if no correction needed. Placeholder array of 1s with same shape as `mid_transit_times`.
            corrected_time_vals : numpy.ndarray[float]
                List now corrected to Barycentric Julian Date in TDB time scale.
        """
        # If given uncertainties, check they are actual values and not placeholders vals of 1
        # If they are placeholder vals, no correction needed, just return array of 1s
        if np.all(time_obj.value == 1):
            return time_obj.value
        time_obj.location = obs_location
        ltt_bary = time_obj.light_travel_time(obj_location)
        corrected_time_vals = (time_obj.tdb+ltt_bary).value
        return corrected_time_vals
    
    def _validate_times(self, mid_transit_times_obj, mid_transit_times_uncertainties_obj, obj_coords, obs_coords):
        """Checks that object and observatory coordinates are in correct format for correction function, passes the observed transit midpoints and the uncertainties in observed transit midpoints to the correction function. 
    
        STEP 1: Checks if there are object coordinates (right ascension and declination). Raises a ValueError if not.

        STEP 2: Checks if there are observatory coordinates (latitude and longitude). Raises a warning and uses the gravitational center of Earth at the North Pole if not.

        STEP 3: Performs corrections to 'mid_transit_times_obj' and 'mid_transit_times_uncertainties_obj' by calling '_calc_barycentric_time'

        Parameters
        ----------
<<<<<<< HEAD
            mid_transit_times_obj : astropy.time.Time()   #this array contains an array and then some floats i think?? how do we classify the contents of the array
=======
            mid_transit_times_obj : (astropy.time.Time[array, string, string])          
>>>>>>> 1a459e0b
                List of transit midpoints, time_format, and time_scale 
            mid_trnasit_times_uncertainties_obj : Optional(astropy.time.Time[array, string, string])      NOTE also not really uncertainties in strings - maybe reformat the description
                List of uncertainties corresponding with transit midpoints, time_format, and time_scale. If given None initailly, have been replaced with array of 1's with same shape as `mid_transit_times`.
            obj_coords : numpy.ndarray[float]
                List of the RA and DEC in degrees of the object being observed.
            obs_coords : Optional(numpy.ndarray[float])             
                List of the longitude and latitude in degrees of the site of observation. If None given, use gravitational center of Earth at North Pole.

        Raises
            ValueError :
                Error if None recieved for object_ra or object_dec.
        ------

        """
        # check if there are objects coords, raise error if not
        if all(elem is None for elem in obj_coords):
            raise ValueError("Recieved None for object right ascension and/or declination. " 
                             "Please enter ICRS coordinate values in degrees for object_ra and object_dec for TransitTime object.")
        # Check if there are observatory coords, raise warning and use earth grav center coords if not
        if all(elem is None for elem in obs_coords):
            logging.warning(f"Unable to process observatory coordinates {obs_coords}. "
                             "Using gravitational center of Earth.")
            obs_location = coord.EarthLocation.from_geocentric(0., 0., 0., unit=u.m)
        else:
            obs_location = coord.EarthLocation.from_geodetic(obs_coords[0], obs_coords[1])
        obj_location = coord.SkyCoord(ra=obj_coords[0], dec=obj_coords[1], unit='deg', frame='icrs')
        logging.warning(f"Using ICRS coordinates in degrees of RA and Dec {round(obj_location.ra.value, 2), round(obj_location.dec.value, 2)} for time correction. "
                        f"Using geodetic Earth coordinates in degrees of longitude and latitude {round(obs_location.lon.value, 2), round(obs_location.lat.value, 2)} for time correction.")
        # Perform correction, will return array of corrected times
        self.mid_transit_times_uncertainties = self._calc_barycentric_time(mid_transit_times_uncertainties_obj, obj_location, obs_location)
        self.mid_transit_times = self._calc_barycentric_time(mid_transit_times_obj, obj_location, obs_location)

    def _validate(self):
        """Checks that all object attributes are of correct types and within value constraints.
        
<<<<<<< HEAD
        Raises
            TypeError:
                Error if epochs, mid 
            ValueError :
                Error if None recieved for object_ra or object_dec.
            
=======
        STEP 1: Check all object attributes are of type array.

        STEP 2: Check all object attributes are of same shape.

        STEP 3: Check all object attributes contain correct value type.

        STEP 4: Check all object attributes contain no null values.

        STEP 5: Check 'mid_transit_times_uncertainties' contains non-negative and non-zero values.

        Raises
        ------
            TypeError :
                Error if 'epochs', 'mid_traisit_times', or 'mid_transit_times_uncertainties' are not NumPy arrays.
            ValueError :
                Error if shapes of 'epochs', 'mid_transit_times', and 'mid_transit_times_uncertainties' arrays do not match.
            TypeError :
                Error if values in 'epochs' are not ints, values in 'mid_transit_times' or 'mid_transit_times_uncertainties" are not floats. 
            ValueError :
                Error if 'epochs', 'mid_transit_times', or 'mid_transit_times_uncertainties' contain a NaN (Not-a-Number) value.
            ValueError :
                Error if 'mid_transit_times_uncertainties' contains a negative or zero value. 
>>>>>>> 1a459e0b
        """
        # Check that all are of type array
        if not isinstance(self.epochs, np.ndarray):
            raise TypeError("The variable 'epochs' expected a NumPy array (np.ndarray) but received a different data type")
        if not isinstance(self.mid_transit_times, np.ndarray):
            raise TypeError("The variable 'mid_transit_times' expected a NumPy array (np.ndarray) but received a different data type")
        if not isinstance(self.mid_transit_times_uncertainties, np.ndarray):
            raise TypeError("The variable 'mid_transit_times_uncertainties' expected a NumPy array (np.ndarray) but received a different data type")
        # Check that all are same shape
        if self.epochs.shape != self.mid_transit_times.shape != self.mid_transit_times_uncertainties.shape:
            raise ValueError("Shapes of 'epochs', 'mid_transit_times', and 'mid_transit_times_uncertainties' arrays do not match.")
        # Check that all values in arrays are correct
        if not all(isinstance(value, (int, np.int64)) for value in self.epochs):
            raise TypeError("All values in 'epochs' must be of type int.")
        if not all(isinstance(value, float) for value in self.mid_transit_times):
            raise TypeError("All values in 'mid_transit_times' must be of type float.")
        if not all(isinstance(value, float) for value in self.mid_transit_times_uncertainties):
            raise TypeError("All values in 'mid_transit_times_uncertainties' must be of type float.")
        # Check that there are no null values
        if np.any(np.isnan(self.epochs)):
            raise ValueError("The 'epochs' array contains NaN (Not-a-Number) values.")
        if np.any(np.isnan(self.mid_transit_times)):
            raise ValueError("The 'mid_transit_times' array contains NaN (Not-a-Number) values.")
        if np.any(np.isnan(self.mid_transit_times_uncertainties)):
            raise ValueError("The 'mid_transit_times_uncertainties' array contains NaN (Not-a-Number) values.")
        # Check that mid_transit_times_uncertainties are positive and non-zero
        if not np.all(self.mid_transit_times_uncertainties > 0):
            raise ValueError("The 'mid_transit_times_uncertainties' array must contain non-negative and non-zero values.")<|MERGE_RESOLUTION|>--- conflicted
+++ resolved
@@ -103,11 +103,7 @@
 
         Parameters
         ----------
-<<<<<<< HEAD
-            mid_transit_times_obj : astropy.time.Time()   #this array contains an array and then some floats i think?? how do we classify the contents of the array
-=======
-            mid_transit_times_obj : (astropy.time.Time[array, string, string])          
->>>>>>> 1a459e0b
+            mid_transit_times_obj : (astropy.time.Time[array, string, string])         
                 List of transit midpoints, time_format, and time_scale 
             mid_trnasit_times_uncertainties_obj : Optional(astropy.time.Time[array, string, string])      NOTE also not really uncertainties in strings - maybe reformat the description
                 List of uncertainties corresponding with transit midpoints, time_format, and time_scale. If given None initailly, have been replaced with array of 1's with same shape as `mid_transit_times`.
@@ -142,15 +138,6 @@
 
     def _validate(self):
         """Checks that all object attributes are of correct types and within value constraints.
-        
-<<<<<<< HEAD
-        Raises
-            TypeError:
-                Error if epochs, mid 
-            ValueError :
-                Error if None recieved for object_ra or object_dec.
-            
-=======
         STEP 1: Check all object attributes are of type array.
 
         STEP 2: Check all object attributes are of same shape.
@@ -172,8 +159,7 @@
             ValueError :
                 Error if 'epochs', 'mid_transit_times', or 'mid_transit_times_uncertainties' contain a NaN (Not-a-Number) value.
             ValueError :
-                Error if 'mid_transit_times_uncertainties' contains a negative or zero value. 
->>>>>>> 1a459e0b
+                Error if 'mid_transit_times_uncertainties' contains a negative or zero value.
         """
         # Check that all are of type array
         if not isinstance(self.epochs, np.ndarray):
