--- conflicted
+++ resolved
@@ -37,9 +37,7 @@
         self.model_ephemerides.append(model_ephemeris)
         # Step 5: Return the model ephemeris to the user so they can handle it
         return model_ephemeris
-<<<<<<< HEAD
     
-=======
 
 
 if __name__ == '__main__':
@@ -52,5 +50,4 @@
 
     mp = test.get_model_parameters('quadratic')
     print(vars(mp))
-    print(vars(test))
->>>>>>> 69eb2cc3
+    print(vars(test))