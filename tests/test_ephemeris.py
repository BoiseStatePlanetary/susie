import sys
sys.path.append(".")
import unittest
import numpy as np
import matplotlib.pyplot as plt
from lmfit import Model
from src.susie.timing_data import TimingData
from .helpers import assertDictAlmostEqual
from src.susie.ephemeris import Ephemeris, LinearModelEphemeris, QuadraticModelEphemeris, PrecessionModelEphemeris, ModelEphemerisFactory

test_epochs = np.array([0, 294, 298, 573])
test_mtts = np.array([2454515.525,2454836.403,2454840.769,2455140.91])
test_mtts_err = np.array([0.00043, 0.00028, 0.00062, 0.00042])
test_tra_or_occ = np.array(['tra','occ','tra','occ'])
test_tra_or_occ_enum = [0 if i == 'tra' else 1 for i in test_tra_or_occ]

test_P_fits = 1.091423

test_P_linear =  1.0904734088754364 # period linear
test_P_err_linear =  0.0006807481006299065 # period error linear
test_T0_linear =2454515.423966982# conjunction time
test_T0_err_linear = 0.23692092991744518  # conjunction time error

test_P_quad =  1.0892663209112947#period quad
test_P_err_quad =  0.002368690041166098 # period err quad
test_T0_quad = 2454515.5241231285 #conjunction time quad
test_T0_err_quad = 0.3467430587812461#conjunction time err quad
test_dPdE =  4.223712653342504e-06#period change by epoch
test_dPdE_err = 7.742732700893123e-06#period change by epoch error

test_epochs_precession = np.array([ -1640, -1346,  -1342, -1067, -1061, -1046,  -1038])
test_mtts_precession = np.array([2454515.525,2454836.403,2454840.769,2455140.91, 2455147.459, 2455163.831,2455172.561])
test_mtts_err_precession = np.array([0.00043, 0.00028, 0.00062, 0.00042, 0.00043, 0.00032, 0.00036])
test_tra_or_occ_precession = np.array(['tra','occ','occ','tra', 'tra', 'tra', 'tra'])
test_tra_or_occ_enum_precession = [0 if i == 'tra' else 1 for i in test_tra_or_occ_precession]
test_P_pre =  1.0914233780823739
test_P_err_pre =  2.5837552101593316e-06
test_T0_pre =  2454515.5247473116
test_T0_err_pre =  0.0016189004920040013
test_dwdE =  -862310.36579702
test_dwdE_err = 1933.7369753292073
test_e =  0.5345414535549522
test_e_err = 13588.186664524692
test_w =  -55020653.47561098
test_w_err= 589049.1819169023

test_observed_data = test_mtts
test_uncertainties= test_mtts_err    


class TestLinearModelEphemeris(unittest.TestCase):
    def setUp(self):
        self.ephemeris = LinearModelEphemeris()

    def test_lin_model_instantiation(self):
        # Tests that ephemeris is an instance of LinearModelEphemeris
        self.assertIsInstance(self.ephemeris, LinearModelEphemeris)
   
    def test_lin_fit(self):
        """Tests that the lin_fit function works.

            Creates a numpy.ndarray[int] with the length of the test data.
            NOTE: The last number should round to 626
        """
        T0 = 0
        expected_result = np.array([  0. ,321.4240735, 325.244054,  625.9310905])
        result = self.ephemeris.lin_fit(test_epochs, test_P_fits, T0, test_tra_or_occ_enum)
        print(result)
        self.assertTrue(np.allclose(expected_result, result, rtol=1e-05, atol=1e-08))

    def test_lin_fit_model(self):
        """Testing that the dictionary parameters of fit model are equal to what they are suppose to be

            Tests the creation of a dictionary named return_data containing the linear fit model data in the order of:
            {'period': float,
            'period_err': float,
            'conjunction_time': float,
            'conjunction_time_err':float}    
        """
        result = self.ephemeris.fit_model(test_epochs, test_mtts, test_mtts_err, test_tra_or_occ)
        return_data = {
            'period': 1.0904734088754364,
            'period_err': 0.0006807481006299065,
            'conjunction_time': 2454515.423966982 ,
            'conjunction_time_err': 0.23692092991744518 
        }
        self.assertEqual(result['period'], return_data['period'])
        self.assertEqual(result['period_err'], return_data['period_err'])
        self.assertEqual(result['conjunction_time'], return_data['conjunction_time'])
        self.assertEqual(result['conjunction_time_err'], return_data['conjunction_time_err'])


class TestQuadraticModelEphemeris(unittest.TestCase):
    def setUp(self):
        self.ephemeris = QuadraticModelEphemeris()

    def test_quad_fit_instantiation(self):
        # Tests that ephemeris is an instance of QuadraticModelEphemeris
        self.assertIsInstance(self.ephemeris, QuadraticModelEphemeris)

    def test_quad_fit(self):
        """Tests that the quad_fit function works.

            Creates a numpy.ndarray[int] with the length of the test data
            NOTE: last one should be 626
        """
        expected_result = np.array([0. ,3.21424073e+02, 325.244054, 6.25931091e+02])
        result = self.ephemeris.quad_fit(test_epochs, 0, test_P_fits, 0, test_tra_or_occ_enum)
        self.assertTrue(np.allclose(expected_result, result, rtol=1e-05, atol=1e-08))

    def test_quad_fit_model(self):
        """Testing that the dictionary parameters of fit model are equal to what they are suppose to be

            Tests the creation of a dictionary named return_data containing the quadratic fit model data in the order of:
            {  
            'conjunction_time': float,
            'conjunction_time_err': float,
            'period': float,
            'period_err': float,
            'period_change_by_epoch': float,
            'period_change_by_epoch_err': float,
            }

        """
        result = self.ephemeris.fit_model(test_epochs, test_mtts, test_mtts_err, test_tra_or_occ)
        return_data = {
            'period': 1.0892663209112947,
            'period_err': 0.002368690041166098,
            'conjunction_time': 2454515.5241231285,
            'conjunction_time_err': 0.3467430587812461,
            'period_change_by_epoch': 4.223712653342504e-06,
            'period_change_by_epoch_err': 7.742732700893123e-06
        }
        self.assertEqual(result['period'], return_data['period'])
        self.assertEqual(result['period_err'], return_data['period_err'])
        self.assertEqual(result['conjunction_time'], return_data['conjunction_time'])
        self.assertEqual(result['conjunction_time_err'], return_data['conjunction_time_err'])
        self.assertEqual(result['period_change_by_epoch'], return_data['period_change_by_epoch'])
        self.assertEqual(result['period_change_by_epoch_err'], return_data['period_change_by_epoch_err'])

class TestPrecessionModelEphemeris(unittest.TestCase):
    def setUp(self):
        self.ephemeris = PrecessionModelEphemeris()

    def test_precession_fit_instantiation(self):
        # Tests that ephemeris is an instance of PrecessionModelEphemeris
        self.assertIsInstance(self.ephemeris, PrecessionModelEphemeris)

    def test_anomalistic_period(self):
        expected_result = 1.0915939528522707
        test_dwdE =  0.000984
        result = self.ephemeris._anomalistic_period(test_P_fits, test_dwdE)
        self.assertTrue(expected_result, result)

    def test_pericenter(self):
        expected_result = np.array([1.00624,  1.295536, 1.299472, 1.570072, 1.575976, 1.590736, 1.598608])
        test_dwdE =  0.000984
        test_W0 =  2.62
        result = self.ephemeris._pericenter(test_W0, test_dwdE, test_epochs_precession)
        self.assertTrue(np.allclose(expected_result, result, rtol=1e-05, atol=1e-08))
        
    def test_precession_fit(self):
        """Tests that the precession_fit function works.

            Creates a numpy.ndarray[int] with the length of the test data
        """
        expected_result = np.array([-1789.93429632, -1468.50926826, -1464.14358034, -1164.54834178, -1157.99979742, -1141.62843652, -1132.89704405])
        test_W0 = 2.62
        test_dwdE = 0.000984
        test_e = 0.00310
        result = self.ephemeris.precession_fit(test_epochs_precession, 0, test_P_fits, test_dwdE, test_W0, test_e, test_tra_or_occ_enum_precession)
        self.assertTrue(np.allclose(expected_result, result, rtol=1e-05, atol=1e-08))

    def test_precession_fit_model(self):
        """Testing that the dictionary parameters of fit model are equal to what they are suppose to be

            Tests the creation of a dictionary named return_data containing the precession fit model data in the order of:
            {  
            'conjunction_time': float,
            'conjunction_time_err': float,
            'period': float,
            'period_err': float,
            'pericenter_change_by_epoch': float,
            'pericenter_change_by_epoch_err': float,
            'eccentricity': float,
            'eccentricity_err': float,
            'pericenter': float,
            'pericenter_err': float
            }
        """
        result = self.ephemeris.fit_model(test_epochs_precession, test_mtts_precession, test_mtts_err_precession, test_tra_or_occ_precession)
        return_data = {
            'period': 1.0914233780823739,
            'period_err': 2.5837552101593316e-06,
            'conjunction_time': 2454515.5247473116,
            'conjunction_time_err': 0.0016189004920040013,
            'pericenter_change_by_epoch': -862310.36579702,
            'pericenter_change_by_epoch_err':  1933.7369753292073,
            'eccentricity': 0.5345414535549522,
            'eccentricity_err': 13588.186664524692,
            'pericenter': -55020653.47561098,
            'pericenter_err':589049.1819169023
        }
<<<<<<< HEAD
        print(f"\n\n\n {result},{return_data}\n\n\n")
        self.assertEqual(result['period'], return_data['period'])
        self.assertEqual(result['period_err'], return_data['period_err'])
        self.assertEqual(result['conjunction_time'], return_data['conjunction_time'])
        self.assertEqual(result['conjunction_time_err'], return_data['conjunction_time_err'])
        self.assertEqual(result['pericenter_change_by_epoch'], return_data['pericenter_change_by_epoch'])
        self.assertEqual(result['pericenter_change_by_epoch_err'], return_data['pericenter_change_by_epoch_err'])
        self.assertEqual(result['eccentricity'], return_data['eccentricity'])
        self.assertEqual(result['eccentricity_err'], return_data['eccentricity_err'])
        self.assertEqual(result['pericenter'], return_data['pericenter'])
        self.assertEqual(result['pericenter_err'], return_data['pericenter_err'])
=======
        assertDictAlmostEqual().assertDictAlmostEqual(d1 = result, d2 = return_data)
>>>>>>> c5a3134b

class TestModelEphemerisFactory(unittest.TestCase):
    def setUp(self):
        # Initialize the Model Ephemeris Factory
        self.ephemeris = ModelEphemerisFactory()
        self.assertIsInstance(self.ephemeris, ModelEphemerisFactory)

    def test_model_no_errors_lin(self):
        # Check that linear model object is created with 'linear' type
        model = self.ephemeris.create_model('linear', test_epochs, test_mtts, test_mtts_err, test_tra_or_occ)
        self.assertIsInstance(model, dict)

    def test_model_no_errors_quad(self):
        # Check that quad model object is created with 'quadratic' type
        model = self.ephemeris.create_model('quadratic', test_epochs, test_mtts, test_mtts_err, test_tra_or_occ)
        self.assertIsInstance(model, dict)
    
    def test_model_errors(self):
        # Check that ValueError is raised if not 'linear' or 'quadratic'
        test_model_type = "invalid_model"
        with self.assertRaises(ValueError, msg=f"Invalid model type: {test_model_type}"):
            self.ephemeris.create_model(test_model_type, test_epochs, test_mtts, test_mtts_err, test_tra_or_occ)


class TestEphemeris(unittest.TestCase):
    def assertDictAlmostEqual(self, d1, d2, msg=None, places=7):
        # Helper function used to check if the dictionaries are equal to eachother
        # check if both inputs are dicts
        self.assertIsInstance(d1, dict, 'First argument is not a dictionary')
        self.assertIsInstance(d2, dict, 'Second argument is not a dictionary')
        # check if both inputs have the same keys
        self.assertEqual(d1.keys(), d2.keys())
        # check each key
        for key, value in d1.items():
            if isinstance(value, dict):
                self.assertDictAlmostEqual(d1[key], d2[key], msg=msg)
            elif isinstance(value, np.ndarray):
                self.assertTrue(np.allclose(d1[key], d2[key], rtol=1e-05, atol=1e-08))
            else:
                self.assertAlmostEqual(d1[key], d2[key], places=places, msg=msg)
                
    def setUp(self):
       """Sets up the intantiation of TimingData object and Ephemeris object.

           Runs before every test in the TestEphemeris class
       """
       self.timing_data = TimingData('jd', test_epochs, test_mtts, test_mtts_err, test_tra_or_occ, time_scale='tdb')
       self.assertIsInstance(self.timing_data, TimingData)
       self.ephemeris = Ephemeris(self.timing_data)

    def test_us_transit_times_instantiation(self):
        """Unsuccessful instantiation of the timing data object within the Ephemeris class

            Need a TimingData object to run Ephemeris
        """
        with self.assertRaises(ValueError, msg="Variable 'timing_data' expected type of object 'TimingData'."):
            self.ephemeris = Ephemeris(None)

    def test_get_model_parameters_linear(self):
        """Tests the creation of the linear model parameters

            With the input of a linear model type, the linear model parameters dictionary is created
            The dictionary is the same one from fit_model in the LinearModelEphemeris
        """
        test_model_type= 'linear'
        model_parameters = self.ephemeris._get_model_parameters(test_model_type)
        expected_result = {
            'period': 1.0904734088754364,
            'period_err': 0.0006807481006299065,
            'conjunction_time': 2454515.423966982 ,
            'conjunction_time_err': 0.23692092991744518 
        }
        self.assertDictAlmostEqual(model_parameters, expected_result)   

    def test_get_model_parameters_quad(self):
        """ Tests the creation of the quadratic model parameters

            With the input of a quadratic model type, the quadratic model parameters dictionary is created
            The dictionary is the same one from fit_model in the QuadraticModelEphemeris
        """
        test_model_type = 'quadratic'
        model_parameters = self.ephemeris._get_model_parameters(test_model_type)   
        expected_result = {
            'period': 1.0892663209112947,
            'period_err': 0.002368690041166098,
            'conjunction_time': 2454515.5241231285,
            'conjunction_time_err': 0.3467430587812461,
            'period_change_by_epoch': 4.223712653342504e-06,
            'period_change_by_epoch_err': 7.742732700893123e-06
        }
        self.assertDictAlmostEqual(model_parameters, expected_result)

    def test_k_value_linear(self):
        """Tests the correct k value is returned given the linear model type

            The k value for a linear model is 2
        """
        test_model_type = 'linear'
        expected_result = 2
        result = self.ephemeris._get_k_value(test_model_type)
        self.assertEqual(result, expected_result)
    
    def test_k_value_quad(self):
        """Tests the correct k value is returned given the quadratic model type

            The k value for a quadratic model is 3
        """
        test_model_type = 'quadratic'
        expected_result = 3
        result = self.ephemeris._get_k_value(test_model_type)
        self.assertEqual(result, expected_result)

    def test_k_value_err(self):
        """Tests the correct k value is returned given the quadratic model type

            If not 'linear' or 'quadratic', will return a ValueError
        """
        test_model_type = "invalid_type"
        with self.assertRaises(ValueError, msg="Only linear and quadratic models are supported at this time."):
            self.ephemeris._get_k_value(test_model_type)
    
    def test_calc_linear_model_uncertainties(self):
        """ Tests that the correct array of linear uncertainties are produced

            Produces a numpy array with the length of the epochs
        """
        expected_result =  np.array([0.23692092,0.31036088, 0.31190525, 0.45667354 ])
        result = self.ephemeris._calc_linear_model_uncertainties(test_T0_err_linear, test_P_err_linear)
        self.assertTrue(np.allclose(expected_result, result, rtol=1e-05, atol=1e-08))

    def test_calc_quad_model_uncertainties(self):
        """ Tests that the correct array of quadratic uncertainties are produced

            Produces a numpy array with the length of the epochs
        """
        expected_result = np.array([0.34674306,0.84783352,0.85829843,1.89241887])
        result = self.ephemeris._calc_quadratic_model_uncertainties(test_T0_err_quad, test_P_err_quad, test_dPdE_err)
        self.assertTrue(np.allclose(expected_result, result, rtol=1e-05, atol=1e-08))

    def test_calc_linear_ephemeris(self):
        """ Tests that the correct linear model data is produced

            The model data is a numpy array of calcuated mid transit times
        """
        expected_result = np.array([2454515.42396698, 2454836.5683859, 2454840.38504283, 2455140.81046697])#test model data linear
        result = self.ephemeris._calc_linear_ephemeris(test_epochs, test_P_linear, test_T0_linear)
        self.assertTrue(np.allclose(expected_result, result, rtol=1e-05, atol=1e-08))

    def test_calc_quadratic_ephemeris(self):
        """ Tests that the correct quadratic model data is produced

            The model data is a numpy array of calcuated mid transit times
        """
        expected_result = np.array([2454515.52412313, 2454836.49559505, 2454840.31302805, 2455140.91174185])#test model data quad
        result = self.ephemeris._calc_quadratic_ephemeris(test_epochs, test_P_quad, test_T0_quad, test_dPdE)
        self.assertTrue(np.allclose(expected_result, result, rtol=1e-05, atol=1e-08))

    def test_calc_chi_squared_linear(self):
        """ Tests the calculated chi squared value

            The linear chi squared value is a float that is calculated with the model data produced by test_calc_linear_ephemeris 
        """
        test_linear_model_data = np.array([2454515.42396698, 2454836.5683859, 2454840.38504283, 2455140.81046697])
        expected_result = 843766.30314325
        result = self.ephemeris._calc_chi_squared(test_linear_model_data)
        self.assertTrue(np.allclose(expected_result, result, rtol=1e-05, atol=1e-08))   

    def test_calc_chi_squared_quad(self):
        """ Tests the calculated chi squared value

            The quadratic chi squared value is a float that is calculated with the model data produced by test_calc_quadratic_ephemeris 
        """
        test_quad_model_data = np.array([2454515.52412313, 2454836.49559505, 2454840.31302805, 2455140.91174185])
        expected_result = 650251.5809274575
        result = self.ephemeris._calc_chi_squared(test_quad_model_data)
        self.assertTrue(np.allclose(expected_result, result, rtol=1e-05, atol=1e-08))   
    
    def test_get_model_ephemeris_linear(self):
        """ Tests that the linear model type produces the linear model parameters with the linear model type and linear model data included

            Uses the test_get_model_parameters_linear and test_calc_linear_ephemeris to produce a dictionary with:
            {
            'period': float,  
            'period_err': float,
            'conjunction_time': float,
            'conjunction_time_err':  float,
            'model_type': 'linear', 
            'model_data': np.array
        }
        """
        test_model_type = 'linear'
        model_parameters_linear = {
            'period': 1.0904734088754364,
            'period_err': 0.0006807481006299065,
            'conjunction_time': 2454515.423966982,
            'conjunction_time_err': 0.23692092991744518,
            'model_type': 'linear',
            'model_data': np.array([2454515.42396698, 2454836.5683859 , 2454840.38504283,
                    2455140.81046697])
        }
        result = self.ephemeris.get_model_ephemeris(test_model_type)
        self.assertDictAlmostEqual(result, model_parameters_linear)

    def test_get_model_ephemeris_quad(self):
        """ Tests that the quadratic model type produces the quadratic model parameters with the quadratic model type and quadratic model data included

            Uses the test_get_model_parameters_linear and test_calc_linear_ephemeris to produce a dictionary with:
            {
            'period': float,  
            'period_err': float,
            'conjunction_time': float,
            'conjunction_time_err':  float,
            'period_change_by_epoch': float,
            'period_change_by_epoch_err': float,
            'model_type': 'quadratic', 
            'model_data': np.array
        }
        """
        test_model_type = 'quadratic'
        model_parameters_quad = {
            'period': 1.0892663209112947,
            'period_err': 0.002368690041166098,
            'conjunction_time': 2454515.5241231285,
            'conjunction_time_err': 0.3467430587812461,
            'period_change_by_epoch': 4.223712653342504e-06,
            'period_change_by_epoch_err': 7.742732700893123e-06,
            'model_type': 'quadratic',
            'model_data': np.array([2454515.52412313, 2454836.49559505, 2454840.31302805,
                    2455140.91174185])
        }
        result = self.ephemeris.get_model_ephemeris(test_model_type)
        self.assertDictAlmostEqual(result, model_parameters_quad)

    def test_get_ephemeris_uncertainites_model_type_err(self):
        """ Unsuccessful test to calculate uncertainties

            Model type is needed
        """
        model_parameters_linear = {
            'period': 1.0904734088754364,
            'period_err': 0.0006807481006299065,
            'conjunction_time': 2454515.423966982,
            'conjunction_time_err': 0.23692092991744518,
            'model_data': np.array([2454515.42396698, 2454836.5683859 , 2454840.38504283,
                    2455140.81046697])
        }
        with self.assertRaises(KeyError, msg="Cannot find model type in model data. Please run the get_model_ephemeris method to return ephemeris fit parameters."):
            self.ephemeris.get_ephemeris_uncertainties(model_parameters_linear)
    
    def test_get_ephemeris_uncertainties_lin_err(self):
        """ Unsuccessful test to calculate uncertainties

            Period error and conjunction time error values are needed
        """
        model_parameters_linear = {
            'period': 1.0904734088754364,
            'conjunction_time': 2454515.423966982,
            'model_type': 'linear',
            'model_data': np.array([2454515.42396698, 2454836.5683859 , 2454840.38504283,
                    2455140.81046697])
        }
        with self.assertRaises(KeyError, msg="Cannot find conjunction time and period errors in model data. Please run the get_model_ephemeris method with 'linear' model_type to return ephemeris fit parameters."):
            self.ephemeris.get_ephemeris_uncertainties(model_parameters_linear)

    def test_get_ephemeris_uncertainties_quad_err(self):
        """ Unsuccessful test to calculate uncertainties

            Conjunction time error, period error and period change by epoch error is needed
        """
        model_parameters_quad = {
        'period': 1.0892663209112947,
        'conjunction_time': 2454515.5241231285,
        'period_change_by_epoch': 4.223712653342504e-06,
        'model_type': 'quadratic',
        'model_data': np.array([2454515.52412313, 2454836.49559505, 2454840.31302805,2455140.91174185])
        }
        with self.assertRaises(KeyError, msg="Cannot find conjunction time, period, and/or period change by epoch errors in model data. Please run the get_model_ephemeris method with 'quadratic' model_type to return ephemeris fit parameters."):
            self.ephemeris.get_ephemeris_uncertainties(model_parameters_quad)
   
    def test_get_ephemeris_uncertainites_linear(self):
        """ Sucessful test to calculate linear uncertainties

            Expected result is the numpy array produced by test_calc_linear_model_uncertainties
        """
        model_parameters_linear = {
            'period': 1.0904734088754364,
            'period_err': 0.0006807481006299065,
            'conjunction_time': 2454515.423966982,
            'conjunction_time_err': 0.23692092991744518,
            'model_type': 'linear',
            'model_data': np.array([2454515.42396698, 2454836.5683859 , 2454840.38504283,
                    2455140.81046697])
        }
        expected_result = np.array([0.23692092, 0.31036088, 0.31190525, 0.45667354])
        self.ephemeris.get_ephemeris_uncertainties(model_parameters_linear)
        results = self.ephemeris.get_ephemeris_uncertainties(model_parameters_linear)
        self.assertTrue(np.allclose(expected_result, results, rtol=1e-05, atol=1e-08)) 
         
    def test_get_ephemeris_uncertainites_quad(self):
        """ Sucessful test to calculate quadratic uncertainties

            Expected result is the numpy array produced by test_calc_quadratic_model_uncertaintie
        """
        model_parameters_quad = {
        'period': 1.0892663209112947,
        'period_err': 0.002368690041166098,
        'conjunction_time': 2454515.5241231285,
        'conjunction_time_err': 0.3467430587812461,
        'period_change_by_epoch': 4.223712653342504e-06,
        'period_change_by_epoch_err': 7.742732700893123e-06,
        'model_type': 'quadratic',
        'model_data': np.array([2454515.52412313, 2454836.49559505, 2454840.31302805,2455140.91174185])
        }
        expected_result = np.array([0.34674306,0.84783352,0.85829843,1.89241887])
        self.ephemeris.get_ephemeris_uncertainties(model_parameters_quad)
        results = self.ephemeris.get_ephemeris_uncertainties(model_parameters_quad)
        self.assertTrue(np.allclose(expected_result, results, rtol=1e-05, atol=1e-08)) 
         
    def test_calc_bic_lin(self):
        """ Tests the calculation of the linear bic

            Uses the linear k value and linear chi squared value
        """
        model_parameters_linear = {
            'period': 1.0904734088754364,
            'period_err': 0.0006807481006299065,
            'conjunction_time': 2454515.423966982,
            'conjunction_time_err': 0.23692092991744518,
            'model_type': 'linear',
            'model_data': np.array([2454515.42396698, 2454836.5683859 , 2454840.38504283,
                    2455140.81046697])
        }
        # k_value = 2
        expected_result = 843769.0757319723
        result = self.ephemeris.calc_bic(model_parameters_linear)
        self.assertTrue(np.allclose(expected_result, result, rtol=1e-05, atol=1e-08))   
        
    def test_calc_bic_quad(self):
        """ Tests the calculation of the quadratic bic

            Uses the quadratic k value and quadratic chi squared value
        """
        model_parameters_quad = {
        'period': 1.0892663209112947,
        'period_err': 0.002368690041166098,
        'conjunction_time': 2454515.5241231285,
        'conjunction_time_err': 0.3467430587812461,
        'period_change_by_epoch': 4.223712653342504e-06,
        'period_change_by_epoch_err': 7.742732700893123e-06,
        'model_type': 'quadratic',
        'model_data': np.array([2454515.52412313, 2454836.49559505, 2454840.31302805,2455140.91174185])
        }
        # k_value = 3
        expected_result = 650255.7398105409
        result = self.ephemeris.calc_bic(model_parameters_quad)
        self.assertTrue(np.allclose(expected_result, result, rtol=1e-05, atol=1e-08)) 
    
    def test_calc_delta_bic(self):
        """ Tests the calulation of the delta bic

            Uses both the quadratic bic and linear bic
        """
        expected_result = 193513.33592143143
        result = self.ephemeris.calc_delta_bic() 
        self.assertTrue(expected_result, result)

    def test_subract_plotting_parameters(self):
        expected_result = np.array([-1.86264515e-09, 4.24597602e-09, 3.08841663e-09 , -2.14754436e-09])
        model_data =  np.array([2454515.42396698, 2454836.5683859 , 2454840.38504283, 2455140.81046697])
        result = self.ephemeris._subtract_plotting_parameters(model_data,test_T0_linear,test_P_linear,test_epochs)
        self.assertTrue(np.allclose(expected_result, result, rtol=1e-05, atol=1e-08))


    if __name__ == '__main__':
            unittest.main()<|MERGE_RESOLUTION|>--- conflicted
+++ resolved
@@ -201,21 +201,7 @@
             'pericenter': -55020653.47561098,
             'pericenter_err':589049.1819169023
         }
-<<<<<<< HEAD
-        print(f"\n\n\n {result},{return_data}\n\n\n")
-        self.assertEqual(result['period'], return_data['period'])
-        self.assertEqual(result['period_err'], return_data['period_err'])
-        self.assertEqual(result['conjunction_time'], return_data['conjunction_time'])
-        self.assertEqual(result['conjunction_time_err'], return_data['conjunction_time_err'])
-        self.assertEqual(result['pericenter_change_by_epoch'], return_data['pericenter_change_by_epoch'])
-        self.assertEqual(result['pericenter_change_by_epoch_err'], return_data['pericenter_change_by_epoch_err'])
-        self.assertEqual(result['eccentricity'], return_data['eccentricity'])
-        self.assertEqual(result['eccentricity_err'], return_data['eccentricity_err'])
-        self.assertEqual(result['pericenter'], return_data['pericenter'])
-        self.assertEqual(result['pericenter_err'], return_data['pericenter_err'])
-=======
         assertDictAlmostEqual().assertDictAlmostEqual(d1 = result, d2 = return_data)
->>>>>>> c5a3134b
 
 class TestModelEphemerisFactory(unittest.TestCase):
     def setUp(self):
