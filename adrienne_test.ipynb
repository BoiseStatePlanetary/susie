--- conflicted
+++ resolved
@@ -1354,30 +1354,6 @@
     "        for i, t_type in enumerate(tra_or_occ):\n",
     "           if t_type == 0:\n",
     "            # transit data\n",
-<<<<<<< HEAD
-    "            result[i] = T0 + E(PA(1 - (1/(2*np.pi))*dWdP)) - ((e*PA)/np.pi)*np.cos(W0 + dWdP*P)\n",
-    "           elif t_type == 1:\n",
-    "            # occultation data\n",
-    "            result[i] = T0 + PA/2 + E(PA(1 - (1/(2*np.pi))*dWdP)) + ((e*PA)/np.pi)*np.cos(W0 + dWdP*P)\n",
-    "        return result\n",
-    "\n",
-    "    def fit_model(self, x, y, yerr, tra_or_occ):\n",
-    "        tra_or_occ_enum = [0 if i == 'tra' else 1 for i in tra_or_occ]\n",
-    "        model = Model(self.precession_fit, independent_vars=['E', 'tra_or_occ'])\n",
-    "        params = model.make_params(T0=0., P=1.091423, dWdE=0., e=0.049, PA=1.091423, W0=-74, tra_or_occ=tra_or_occ_enum)\n",
-    "        result = model.fit(y, params, weights=1.0/yerr, E=x, tra_or_occ=tra_or_occ_enum)\n",
-    "        return_data = {\n",
-    "            'period': result.params['P'].value,\n",
-    "            'period_err': result.params['P'].stderr,\n",
-    "            'conjunction_time': result.params['T0'].value,\n",
-    "            'conjunction_time_err': result.params['T0'].stderr,\n",
-    "            'pericenter_change_by_epoch': result.params['dWdE'].value,\n",
-    "            'pericenter_change_by_epoch_err': result.params['dWdE'].stderr,\n",
-    "            'eccentricity': result.params['e'].value,\n",
-    "            'eccentricity_err': result.params['e'].stderr,\n",
-    "            'anomalistic_period': result.params['PA'].value,\n",
-    "            'anomalistic_period_err': result.params['PA'].stderr,\n",
-=======
     "            result[i] = T0 + E*P - ((e*self.anomalistic_period(P, dwdE))/np.pi)*np.cos(self.pericenter(W0, dwdE, E))\n",
     "           elif t_type == 1:\n",
     "            # occultation data\n",
@@ -1399,13 +1375,10 @@
     "            'eccentricity': result.params['e'].value,\n",
     "            'eccentricity_err': result.params['e'].stderr,\n",
     "\n",
->>>>>>> 5767f0a5
     "            'pericenter': result.params['W0'].value,\n",
     "            'pericenter_err': result.params['W0'].stderr\n",
     "        }\n",
     "        return(return_data)\n"
-<<<<<<< HEAD
-=======
    ]
   },
   {
@@ -1427,7 +1400,6 @@
    "source": [
     "a = timing_data._convert_timing_uncertainties(test_mtts, test_mtts_err, 'jd', 'tdb', obj_coords, obs_coords)\n",
     "a"
->>>>>>> 5767f0a5
    ]
   }
  ],
